--- conflicted
+++ resolved
@@ -74,7 +74,6 @@
     package_data={
         "sllm.cli": ["default_config.json"],
     },
-<<<<<<< HEAD
     packages=[
         "sllm",
         "sllm.serve",
@@ -84,7 +83,4 @@
         "sllm.serve.routers",
         "sllm.serve.schedulers",
     ],
-=======
-    packages=find_packages(),
->>>>>>> 827126df
 )