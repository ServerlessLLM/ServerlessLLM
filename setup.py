--- conflicted
+++ resolved
@@ -75,15 +75,5 @@
         "sllm.cli": ["default_config.json"],
         "": ["py.typed"],
     },
-<<<<<<< HEAD
-    packages=[
-        "sllm",
-        "sllm.serve",
-        "sllm.serve.commands.serve",
-        "sllm.serve.backends",
-        "sllm.serve.worker",
-    ],
-=======
     packages=find_packages(),
->>>>>>> 1fac4c18
 )