# ServerlessLLM Docker Compose Quickstart (v1-beta)

## Architecture

ServerlessLLM v1-beta uses Pylet for GPU instance management:

```
pylet_head (cluster manager)
    │
    ├── pylet_worker (GPU node - runs vLLM/sllm-store instances)
    │
    └── sllm_head (control plane - API Gateway, LoadBalancers, Reconciler)
```

**Key changes from v1-alpha:**
- No Redis required (SQLite for persistence)
- No `sllm start worker` (Pylet manages workers)
- Pylet spawns vLLM instances on-demand

## Quick Start

```bash
# Set model folder
export MODEL_FOLDER=/path/to/models

# Optional: Set HuggingFace token for gated models
export HF_TOKEN=your_token_here

# Build and start
cd examples/docker
docker compose build
docker compose up -d
```

<<<<<<< HEAD
## Verify Services

```bash
# Check pylet head is running
docker logs pylet_head

# Check pylet worker registered
curl http://localhost:8000/workers
=======
Note: Make sure you have Docker installed on your system and NVIDIA GPUs available. For detailed instructions, refer to the [Docker Quickstart Guide](https://serverlessllm.github.io/docs/getting_started).
>>>>>>> 57018d31

# Check sllm head
docker logs sllm_head
curl http://localhost:8343/health
```

Expected health response:
```json
{
  "status": "ok",
  "version": "v1-beta",
  "pylet_connected": true
}
```

## Register a Model

```bash
curl http://localhost:8343/register \
  -H "Content-Type: application/json" \
  -d '{
    "model": "facebook/opt-125m",
    "backend": "vllm",
    "backend_config": {"tensor_parallel_size": 1},
    "auto_scaling_config": {
      "min_instances": 0,
      "max_instances": 1,
      "target_ongoing_requests": 5
    }
  }'
```

## Test Inference

```bash
curl http://localhost:8343/v1/chat/completions \
  -H "Content-Type: application/json" \
  -d '{
    "model": "facebook/opt-125m:vllm",
    "messages": [{"role": "user", "content": "Hello!"}],
    "max_tokens": 50
  }'
```

**Note:** The first request triggers a cold start. The Reconciler will:
1. Start sllm-store on the worker
2. Start a vLLM instance
3. Wait for the instance to become healthy
4. Forward the request

## Check Status

```bash
curl http://localhost:8343/status | jq .
```

## Configuration

### GPU Configuration

To change the number of GPUs, edit `docker-compose.yml`:

```yaml
pylet_worker:
  environment:
    - GPU_UNITS=4  # Number of GPUs to register
  deploy:
    resources:
      reservations:
        devices:
          - device_ids: ["0", "1", "2", "3"]  # Physical GPU IDs
```

### Environment Variables

| Variable | Service | Description | Default |
|----------|---------|-------------|---------|
| `MODEL_FOLDER` | All | Host path for model storage | Required |
| `HF_TOKEN` | All | HuggingFace token for gated models | Optional |
| `GPU_UNITS` | pylet_worker | Number of GPUs to register | 2 |
| `PYLET_ENDPOINT` | sllm_head | Pylet head URL | http://pylet_head:8000 |
| `SLLM_DATABASE_PATH` | sllm_head | SQLite database path | /var/lib/sllm/state.db |
| `STORAGE_PATH` | All | Model storage path in container | /models |

## Cleanup

```bash
docker compose down
docker volume rm sllm_data  # Remove persistent database
```

## Troubleshooting

### Pylet worker not connecting
```bash
# Check pylet head logs
docker logs pylet_head

# Check worker logs
docker logs pylet_worker
```

### No instances starting
```bash
# Check reconciler logs
docker logs sllm_head | grep -i reconciler

# List workers in pylet
curl http://localhost:8000/workers
```

### Model not found
Ensure models are in the correct format. For vLLM models:
```bash
# Convert model to sllm format
docker exec sllm_head sllm-store save \
  --model facebook/opt-125m \
  --backend vllm \
  --storage-path /models
```

## Model Path Convention

Models must be stored in the format expected by the backend:
- vLLM: `/models/vllm/{model_name}` (e.g., `/models/vllm/facebook/opt-125m`)
- SGLang: `/models/sglang/{model_name}`

Use `sllm-store save` to convert HuggingFace models to the correct format.<|MERGE_RESOLUTION|>--- conflicted
+++ resolved
@@ -32,8 +32,7 @@
 docker compose up -d
 ```
 
-<<<<<<< HEAD
-## Verify Services
+Note: Make sure you have Docker installed on your system and NVIDIA GPUs available. For detailed instructions, refer to the [Docker Quickstart Guide](https://serverlessllm.github.io/docs/getting_started).
 
 ```bash
 # Check pylet head is running
@@ -41,9 +40,6 @@
 
 # Check pylet worker registered
 curl http://localhost:8000/workers
-=======
-Note: Make sure you have Docker installed on your system and NVIDIA GPUs available. For detailed instructions, refer to the [Docker Quickstart Guide](https://serverlessllm.github.io/docs/getting_started).
->>>>>>> 57018d31
 
 # Check sllm head
 docker logs sllm_head
