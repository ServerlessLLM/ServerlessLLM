services:
  # Head Node
  sllm_head:
    build:
      context: ../../
      dockerfile: Dockerfile  # Ensure this points to your head node Dockerfile
    image: serverlessllm/sllm-serve
    container_name: sllm_head
    environment:
      - MODEL_FOLDER=${MODEL_FOLDER}
    ports:
      - "6379:6379"    # Redis port
      - "8343:8343"    # ServerlessLLM port
    networks:
      - sllm_network
    command: []

  # Worker Node 0
  sllm_worker_0:
    build:
      context: ../../
      dockerfile: Dockerfile.worker  # Ensure this points to your worker Dockerfile
    image: serverlessllm/sllm-serve-worker
    container_name: sllm_worker_0
    deploy:
      resources:
        reservations:
          devices:
            - driver: nvidia
              capabilities: ["gpu"]
              count: 1  # Assigns 1 GPU to the worker
    environment:
      - WORKER_ID=0
      - STORAGE_PATH=/models
    networks:
      - sllm_network
    volumes:
      - ${MODEL_FOLDER}:/models
    command: ["-mem_pool_size", "4", "-registration_required", "true"]

<<<<<<< HEAD
  # # Ray Worker Node 1
  # ray_worker_1:
  #   build:
  #     context: ../../
  #     dockerfile: Dockerfile.worker
  #   image: serverlessllm/sllm-serve-worker
  #   container_name: ray_worker_1
  #   deploy:
  #     resources:
  #       reservations:
  #         devices:
  #           - driver: nvidia
  #             capabilities: ["gpu"]
  #             count: 1  # Assigns 1 GPU to the worker
  #   environment:
  #     - WORKER_ID=1
  #     - MODEL_FOLDER=${MODEL_FOLDER}
  #   networks:
  #     - sllm_network
  #   volumes:
  #     - ${MODEL_FOLDER}:/models
=======
  # Worker Node 1
  sllm_worker_1:
    build:
      context: ../../
      dockerfile: Dockerfile.worker
    image: serverlessllm/sllm-serve-worker
    container_name: sllm_worker_1
    deploy:
      resources:
        reservations:
          devices:
            - driver: nvidia
              capabilities: ["gpu"]
              count: 1  # Assigns 1 GPU to the worker
    environment:
      - WORKER_ID=1
      - STORAGE_PATH=/models
    networks:
      - sllm_network
    volumes:
      - ${MODEL_FOLDER}:/models
    command: ["-mem_pool_size", "4", "-registration_required", "true"]
>>>>>>> 33379bb4

networks:
  sllm_network:
    driver: bridge
    name: sllm<|MERGE_RESOLUTION|>--- conflicted
+++ resolved
@@ -38,7 +38,6 @@
       - ${MODEL_FOLDER}:/models
     command: ["-mem_pool_size", "4", "-registration_required", "true"]
 
-<<<<<<< HEAD
   # # Ray Worker Node 1
   # ray_worker_1:
   #   build:
@@ -60,30 +59,7 @@
   #     - sllm_network
   #   volumes:
   #     - ${MODEL_FOLDER}:/models
-=======
-  # Worker Node 1
-  sllm_worker_1:
-    build:
-      context: ../../
-      dockerfile: Dockerfile.worker
-    image: serverlessllm/sllm-serve-worker
-    container_name: sllm_worker_1
-    deploy:
-      resources:
-        reservations:
-          devices:
-            - driver: nvidia
-              capabilities: ["gpu"]
-              count: 1  # Assigns 1 GPU to the worker
-    environment:
-      - WORKER_ID=1
-      - STORAGE_PATH=/models
-    networks:
-      - sllm_network
-    volumes:
-      - ${MODEL_FOLDER}:/models
-    command: ["-mem_pool_size", "4", "-registration_required", "true"]
->>>>>>> 33379bb4
+  #   command: ["-mem_pool_size", "4", "-registration_required", "true"]
 
 networks:
   sllm_network:
