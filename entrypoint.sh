#!/bin/bash

# ---------------------------------------------------------------------------- #
#  ServerlessLLM                                                               #
#  Copyright (c) ServerlessLLM Team 2024                                       #
#                                                                              #
#  Licensed under the Apache License, Version 2.0 (the "License");             #
#  you may not use this file except in compliance with the License.            #
#                                                                              #
#  You may obtain a copy of the License at                                     #
#                                                                              #
#                  http://www.apache.org/licenses/LICENSE-2.0                  #
#                                                                              #
#  Unless required by applicable law or agreed to in writing, software         #
#  distributed under the License is distributed on an "AS IS" BASIS,           #
#  WITHOUT WARRANTIES OR CONDITIONS OF ANY KIND, either express or implied.    #
#  See the License for the specific language governing permissions and         #
#  limitations under the License.                                              #
# ---------------------------------------------------------------------------- #

set -e

# Default values for HTTP-based architecture
DEFAULT_HEAD_HOST="0.0.0.0"
DEFAULT_HEAD_PORT="8343"  # Updated to match Python default
DEFAULT_REDIS_HOST="localhost"  # Updated to match Python default
DEFAULT_REDIS_PORT="6379"
DEFAULT_WORKER_PORT="8001"  # Updated to match Python default
DEFAULT_STORAGE_PATH="/models"
DEFAULT_LOG_LEVEL="INFO"

# Source conda
source /opt/conda/etc/profile.d/conda.sh

# Function to initialize the head node
initialize_head_node() {
  # Activate head environment
  conda activate head

  # Set environment variables
  export REDIS_HOST="${REDIS_HOST:-$DEFAULT_REDIS_HOST}"
  export REDIS_PORT="${REDIS_PORT:-$DEFAULT_REDIS_PORT}"
  export LOG_LEVEL="${LOG_LEVEL:-$DEFAULT_LOG_LEVEL}"

  HEAD_HOST="${HEAD_HOST:-$DEFAULT_HEAD_HOST}"
  HEAD_PORT="${HEAD_PORT:-$DEFAULT_HEAD_PORT}"

<<<<<<< HEAD
  # Validate Redis connection
  timeout 30 bash -c "until echo > /dev/tcp/${REDIS_HOST}/${REDIS_PORT}; do sleep 1; done" || {
    echo "ERROR: Cannot connect to Redis at ${REDIS_HOST}:${REDIS_PORT}"
    exit 1
  }

  # Start sllm-serve head node with HTTP API gateway
  exec sllm-serve head \
    --host="$HEAD_HOST" \
    --port="$HEAD_PORT" \
    --redis-host="$REDIS_HOST" \
    --redis-port="$REDIS_PORT" \
    "$@"
=======
  # Display and execute the command
  echo "Executing: $CMD"
  eval "$CMD"

  # Start sllm with any additional arguments passed to the script
  echo "Starting sllm with arguments: $@"
  exec sllm start "$@"
>>>>>>> 1fac4c18
}

# Function to initialize the worker node
initialize_worker_node() {
  # Parse sllm-store specific arguments
  STORE_ARGS=()
  WORKER_ARGS=()

  while [[ $# -gt 0 ]]; do
    case $1 in
      --mem-pool-size|--registration-required)
        STORE_ARGS+=("$1" "$2")
        shift 2
        ;;
      *)
        WORKER_ARGS+=("$1")
        shift
        ;;
    esac
  done

  # Activate worker environment
  conda activate worker

  # Set environment variables
  export STORAGE_PATH="${STORAGE_PATH:-$DEFAULT_STORAGE_PATH}"
  export LOG_LEVEL="${LOG_LEVEL:-$DEFAULT_LOG_LEVEL}"

  WORKER_HOST="${WORKER_HOST:-0.0.0.0}"
  WORKER_PORT="${WORKER_PORT:-$DEFAULT_WORKER_PORT}"
  HEAD_NODE_URL="${HEAD_NODE_URL:-http://sllm_head:${DEFAULT_HEAD_PORT}}"

  # Worker starts without node ID - head node will assign one during registration
  NODE_ID=""

  # Validate required environment variables
  if [ -z "$HEAD_NODE_URL" ]; then
    echo "ERROR: HEAD_NODE_URL must be set to the head node's URL (e.g., http://sllm_head:8343)"
    exit 1
  fi

  # Create storage directory if it doesn't exist
  mkdir -p "$STORAGE_PATH"

  # Validate head node connection
  timeout 30 bash -c "
    while ! curl -s -o /dev/null -w '%{http_code}' ${HEAD_NODE_URL}/health | grep -q '200'; do
      sleep 2
    done
  " || {
    echo "WARNING: Cannot connect to head node at ${HEAD_NODE_URL}"
  }

  # Start worker with HTTP heartbeat to head node in background
  sllm-serve worker \
    --host="$WORKER_HOST" \
    --port="$WORKER_PORT" \
    --node-id="$NODE_ID" \
    --head-node-url="$HEAD_NODE_URL" \
    "${WORKER_ARGS[@]}" &

  # Start sllm-store with sllm-store specific arguments
  exec sllm-store start --storage-path="$STORAGE_PATH" "${STORE_ARGS[@]}"
}

# Health check function
health_check() {
  if [ "$MODE" == "HEAD" ]; then
    HEAD_PORT="${HEAD_PORT:-$DEFAULT_HEAD_PORT}"
    curl -f "http://localhost:${HEAD_PORT}/health" || exit 1
  elif [ "$MODE" == "WORKER" ]; then
    WORKER_PORT="${WORKER_PORT:-$DEFAULT_WORKER_PORT}"
    curl -f "http://localhost:${WORKER_PORT}/health" || exit 1
  else
    echo "Unknown MODE for health check: $MODE"
    exit 1
  fi
}

# Print usage information
usage() {
  echo "ServerlessLLM HTTP-based Container Entrypoint"
  echo ""
  echo "Environment Variables:"
  echo "  MODE                 - Required: 'HEAD' or 'WORKER'"
  echo ""
  echo "Head Node Variables:"
  echo "  HEAD_HOST           - Host to bind to (default: 0.0.0.0)"
  echo "  HEAD_PORT           - Port to bind to (default: 8343)"
  echo "  REDIS_HOST          - Redis hostname (default: localhost)"
  echo "  REDIS_PORT          - Redis port (default: 6379)"
  echo ""
  echo "Worker Node Variables:"
  echo "  WORKER_HOST         - Host to bind to (default: 0.0.0.0)"
  echo "  WORKER_PORT         - Port to bind to (default: 8001)"
  echo "  HEAD_NODE_URL       - Head node URL (required, e.g., http://sllm_head:8343)"
  echo "  NODE_ID             - Unique worker node ID (default: hostname or generated)"
  echo ""
  echo "Common Variables:"
  echo "  STORAGE_PATH        - Model storage path (default: /models)"
  echo "  LOG_LEVEL           - Logging level (default: INFO)"
  echo ""
  echo "Special Commands:"
  echo "  health              - Run health check"
  echo "  help                - Show this help message"
}

# Handle special commands
case "$1" in
  "health")
    health_check
    exit 0
    ;;
  "help")
    usage
    exit 0
    ;;
esac

# Determine the node type and call the appropriate initialization function
if [ "$MODE" == "HEAD" ]; then
  initialize_head_node "$@"
elif [ "$MODE" == "WORKER" ]; then
  initialize_worker_node "$@"
else
  echo "ERROR: MODE must be set to either 'HEAD' or 'WORKER'"
  echo ""
  usage
  exit 1
fi<|MERGE_RESOLUTION|>--- conflicted
+++ resolved
@@ -45,21 +45,12 @@
   HEAD_HOST="${HEAD_HOST:-$DEFAULT_HEAD_HOST}"
   HEAD_PORT="${HEAD_PORT:-$DEFAULT_HEAD_PORT}"
 
-<<<<<<< HEAD
   # Validate Redis connection
   timeout 30 bash -c "until echo > /dev/tcp/${REDIS_HOST}/${REDIS_PORT}; do sleep 1; done" || {
     echo "ERROR: Cannot connect to Redis at ${REDIS_HOST}:${REDIS_PORT}"
     exit 1
   }
 
-  # Start sllm-serve head node with HTTP API gateway
-  exec sllm-serve head \
-    --host="$HEAD_HOST" \
-    --port="$HEAD_PORT" \
-    --redis-host="$REDIS_HOST" \
-    --redis-port="$REDIS_PORT" \
-    "$@"
-=======
   # Display and execute the command
   echo "Executing: $CMD"
   eval "$CMD"
@@ -67,7 +58,6 @@
   # Start sllm with any additional arguments passed to the script
   echo "Starting sllm with arguments: $@"
   exec sllm start "$@"
->>>>>>> 1fac4c18
 }
 
 # Function to initialize the worker node
