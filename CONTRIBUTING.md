--- conflicted
+++ resolved
@@ -105,11 +105,4 @@
 Implemented xxx in `xxx.py`
 ```
 
-<<<<<<< HEAD
-   ```bash
-   # Create a virtual environment
-   pip install -i https://test.pypi.org/simple/ --extra-index-url https://pypi.org/simple/ serverless-llm-store==0.4.0
-   ```
-=======
-For more details, read the [Angular Commit Format](https://github.com/angular/angular/blob/main/CONTRIBUTING.md#-commit-message-format).
->>>>>>> 24a7af57
+For more details, read the [Angular Commit Format](https://github.com/angular/angular/blob/main/CONTRIBUTING.md#-commit-message-format).