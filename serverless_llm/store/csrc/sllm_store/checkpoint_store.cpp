// ----------------------------------------------------------------------------
//  ServerlessLLM
//  Copyright (c) ServerlessLLM Team 2024
//
//   Licensed under the Apache License, Version 2.0 (the "License");
//   you may not use this file except in compliance with the License.
//
//   You may obtain a copy of the License at
//
//                   http://www.apache.org/licenses/LICENSE-2.0
//
//   Unless required by applicable law or agreed to in writing, software
//   distributed under the License is distributed on an "AS IS" BASIS,
//   WITHOUT WARRANTIES OR CONDITIONS OF ANY KIND, either express or implied.
//   See the License for the specific language governing permissions and
//   limitations under the License.
//  ----------------------------------------------------------------------------
#include "checkpoint_store.h"

#include <fcntl.h>
#include <glog/logging.h>
#include <sys/stat.h>
#include <sys/types.h>
#include <unistd.h>

#include <algorithm>
#include <filesystem>
#include <thread>

#include "error_handling.h"

CheckpointStore::CheckpointStore(const std::string& storage_path,
<<<<<<< HEAD
                               size_t memory_pool_size,
                               int num_thread,
                               size_t chunk_size)
=======
                                 size_t memory_pool_size, int num_thread,
                                 size_t chunk_size, bool registration_required)
>>>>>>> 346beee7
    : storage_path_(storage_path),
      memory_pool_size_(memory_pool_size),
      num_thread_(num_thread),
      chunk_size_(chunk_size) {
  // Get number of GPUs
  cudaGetDeviceCount(&num_gpus_);
  LOG(INFO) << "Number of GPUs: " << num_gpus_;

  LOG(INFO) << "I/O threads: " << num_thread
            << ", chunk size: " << chunk_size / MB << "MB";
  for (size_t i = 0; i < num_gpus_; ++i) {
    cudaSetDevice(i);

    cudaDeviceProp props;
    cudaGetDeviceProperties(&props, i);

    // Get GPU UUID
    char uuidStr[80];
    snprintf(
        uuidStr, sizeof(uuidStr),
        "%02x%02x%02x%02x-%02x%02x-%02x%02x-%02x%02x-%02x%02x%02x%02x%02x%02x",
        (unsigned char)props.uuid.bytes[0], (unsigned char)props.uuid.bytes[1],
        (unsigned char)props.uuid.bytes[2], (unsigned char)props.uuid.bytes[3],
        (unsigned char)props.uuid.bytes[4], (unsigned char)props.uuid.bytes[5],
        (unsigned char)props.uuid.bytes[6], (unsigned char)props.uuid.bytes[7],
        (unsigned char)props.uuid.bytes[8], (unsigned char)props.uuid.bytes[9],
        (unsigned char)props.uuid.bytes[10],
        (unsigned char)props.uuid.bytes[11],
        (unsigned char)props.uuid.bytes[12],
        (unsigned char)props.uuid.bytes[13],
        (unsigned char)props.uuid.bytes[14],
        (unsigned char)props.uuid.bytes[15]);

    gpu_info_map_[i].uuid_ = std::string(uuidStr);
    LOG(INFO) << "GPU " << i << " UUID: " << gpu_info_map_[i].uuid_;

    // create stream
    cudaError_t err = cudaStreamCreate(&gpu_info_map_[i].stream_);
    if (err != cudaSuccess) {
      LOG(FATAL) << "cudaStreamCreate error: " << cudaGetErrorString(err);
    }
  }

  // Create a memory pool
  memory_pool_ =
      std::make_shared<PinnedMemoryPool>(memory_pool_size_, chunk_size_);
  LOG(INFO) << "Memory pool created with " << memory_pool_size_ / GB << "GB";
}

CheckpointStore::~CheckpointStore() { ClearMem(); }

int64_t CheckpointStore::RegisterModelInfo(const std::string& model_name) {
  std::unique_lock<std::mutex> lock_info(model_info_mutex_);
  if (model_map_.find(model_name) != model_map_.end()) {
    // LOG(WARNING) << "Model " << model_name << " is already regfistered";
    auto model = model_map_.at(model_name);
    return model->GetModelSize();
  }

  auto model = std::make_shared<Model>(model_name);
  // model_map_.emplace(model_name, std::make_shared<Model>(model_name));

  auto model_path = std::filesystem::path(storage_path_) / model_name;
  int ret = model->Initialize(model_path);
  if (ret != 0) {
    LOG(ERROR) << "Failed to initialize model " << model_name;
    return ret;
  }

  model_map_[model_name] = model;

  LOG(INFO) << "Model " << model_name << " is registered";

  return model->GetModelSize();
}

int CheckpointStore::LoadModelFromDisk(const std::string& model_name) {
  std::unique_lock<std::mutex> lock_info(model_info_mutex_);
  auto model = GetModelPtr(model_name);
  if (model == nullptr) {
    LOG(ERROR) << "Model " << model_name << " is not registered";
    return -1;
  }
  lock_info.unlock();

  // Allocate memory
  lock_info.lock();
  int remaining_size = model->AllocatePinnedMemory(memory_pool_);
  if (remaining_size < 0) {
    LOG(ERROR) << "Failed to allocate memory for model " << model_name;
    return -1;
  } else if (remaining_size > 0) {
    int mem_chunks_needed = remaining_size;
    std::vector<std::pair<std::string,
                          std::chrono::time_point<std::chrono::system_clock>>>
        model_last_access_time(model_last_access_time_.begin(),
                               model_last_access_time_.end());
    std::sort(model_last_access_time.begin(), model_last_access_time.end(),
              [](const auto& a, const auto& b) { return a.second < b.second; });
    for (const auto& [model_name, last_access_time] : model_last_access_time) {
      auto& model = model_map_[model_name];
      int freed_chunks =
          model->TryFreeHost();  // try to free memory, non-blocking
      LOG(INFO) << "Free " << freed_chunks << " chunks, remaining "
                << mem_chunks_needed;
      if (freed_chunks > 0) {
        LOG(INFO) << "Model " << model_name << " is freed from memory";
        mem_chunks_needed -= freed_chunks;
        if (mem_chunks_needed <= 0) {
          break;
        }
      }
    }
    if (mem_chunks_needed > 0) {
      LOG(ERROR) << "Failed to free enough memory for model " << model_name;
      return -1;
    }
    ssize_t remaining_size = model->AllocatePinnedMemory(memory_pool_);
    if (remaining_size < 0) {
      LOG(ERROR) << "Failed to allocate memory for model " << model_name;
      return -1;
    }
  }
  model_last_access_time_[model_name] = std::chrono::system_clock::now();
  lock_info.unlock();

  int ret = model->ToHost(num_thread_);

  if (ret != 0) {
    LOG(ERROR) << "Failed to load model " << model_name << " to host";
    if (model->FreeHost() != 0) {
      LOG(ERROR) << "Failed to free memory for model " << model_name;
    }
    return ret;
  }

  return ret;
}

int CheckpointStore::LoadModelFromDiskAsync(const std::string& model_name) {
  std::unique_lock<std::mutex> lock_info(model_info_mutex_);
  async_tasks_.emplace(std::async(std::launch::async, [this, model_name]() {
    return LoadModelFromDisk(model_name);
  }));

  return 0;
}

int CheckpointStore::LoadModelFromMem(
    const std::string& model_name, const std::string& replica_uuid,
    const MemCopyHandleListMap& gpu_memory_handles,
    const MemCopyChunkListMap& mem_copy_chunks) {
  // Sanity check
  if (model_name.empty() || replica_uuid.empty()) {
    LOG(ERROR) << "Model name or replica uuid is empty";
    return -1;
  } else if (mem_copy_chunks.empty()) {
    LOG(ERROR) << "No memory copy chunk provided";
    return -1;
  } else if (gpu_memory_handles.size() != mem_copy_chunks.size()) {
    LOG(ERROR) << "Mismatch between memory handles "
               << gpu_memory_handles.size() << " and memory copy chunks "
               << mem_copy_chunks.size();
    return -1;
  }
  std::unique_lock<std::mutex> lock_info(model_info_mutex_);
  auto model = GetModelPtr(model_name);
  if (model == nullptr) {
    LOG(ERROR) << "Model " << model_name << " is not registered";
    return -1;
  }
  model_last_access_time_[model_name] = std::chrono::system_clock::now();
  lock_info.unlock();

  LOG(INFO) << "Loading model " << model_name;

  // Convert device uuid to device id
  std::unordered_map<int, MemCopyChunkList> converted_mem_copy_chunks;
  for (auto& [device_id, gpu_info] : gpu_info_map_) {
    if (mem_copy_chunks.find(gpu_info.uuid_) == mem_copy_chunks.end()) {
      continue;
    }
    converted_mem_copy_chunks[device_id] = mem_copy_chunks.at(gpu_info.uuid_);
  }

  std::unordered_map<int, MemCopyHandleList> converted_mem_copy_handles;
  for (auto& [device_id, gpu_info] : gpu_info_map_) {
    if (gpu_memory_handles.find(gpu_info.uuid_) == gpu_memory_handles.end()) {
      continue;
    }
    converted_mem_copy_handles[device_id] =
        gpu_memory_handles.at(gpu_info.uuid_);
  }
  // Convert memory handles to device pointers
  auto device_ptrs = GetDevicePtrsFromMemHandles(gpu_memory_handles);

  auto ret = model->ToGpu(replica_uuid, device_ptrs, converted_mem_copy_chunks,
                          converted_mem_copy_handles);

  // TODO: check if the model is loaded successfully
  if (ret != 0) {
    LOG(ERROR) << "Failed to load model " << model_name << " to GPU";
    if (model->FreeGpu(replica_uuid) != 0) {
      LOG(ERROR) << "Failed to free memory for model " << model_name;
    }
  }

  return ret;
}

int CheckpointStore::LoadModelFromMemAsync(
    const std::string& model_name, const std::string& replica_uuid,
    const std::unordered_map<std::string, MemCopyHandleList>&
        gpu_memory_handles,
    const std::unordered_map<std::string, MemCopyChunkList>& mem_copy_chunks) {
  std::unique_lock<std::mutex> lock_info(model_info_mutex_);
  async_tasks_.emplace(std::async(
      std::launch::async,
      [this, model_name, replica_uuid, gpu_memory_handles, mem_copy_chunks]() {
        return LoadModelFromMem(model_name, replica_uuid, gpu_memory_handles,
                                mem_copy_chunks);
      }));

  return 0;
}

int CheckpointStore::WaitModelInGpu(const std::string& model_name,
                                    const std::string& replica_uuid) {
  // check if the model is in memory
  std::shared_ptr<Model> model;
  std::unique_lock<std::mutex> lock_info(model_info_mutex_);
  if (model_map_.find(model_name) == model_map_.end()) {
    LOG(ERROR) << "Model " << model_name << " is not registered";
    return 1;
  }
  model = model_map_[model_name];
  lock_info.unlock();

  return model->WaitInGpu(replica_uuid);
}

int CheckpointStore::ClearMem() {
  std::unique_lock<std::mutex> lock_info(model_info_mutex_);
  for (auto& [model_name, model] : model_map_) {
    LOG(INFO) << "Unloading model " << model_name;
    int ret = model->FreeHost();
    if (ret != 0) {
      LOG(ERROR) << "Failed to free memory for model " << model_name;
    }
  }
  model_map_.clear();
  LOG(INFO) << "All models unloaded from memory\n";
  return 0;
}

int CheckpointStore::UnloadModelFromHost(const std::string& model_name) {
  std::unique_lock<std::mutex> lock_info(model_info_mutex_);
  if (model_map_.find(model_name) == model_map_.end()) {
    LOG(ERROR) << "Model " << model_name << " is not registered";
    return 1;
  }
  auto model = model_map_.at(model_name);
  lock_info.unlock();

  return model->FreeHost();
}

ModelPtr CheckpointStore::GetModelPtr(const std::string& model_name) {
  if (model_map_.find(model_name) == model_map_.end()) {
    LOG(ERROR) << "Model " << model_name << " is not registered";
    return nullptr;
  }
  return model_map_.at(model_name);
}

MemPtrListMap CheckpointStore::GetDevicePtrsFromMemHandles(
    const MemCopyHandleListMap& memory_handles) {
  MemPtrListMap gpu_ptrs;
  for (const auto& [device_id, gpu_info] : gpu_info_map_) {
    const std::string& uuid = gpu_info.uuid_;
    if (memory_handles.find(uuid) == memory_handles.end()) {
      continue;
    }
    auto& handle_list = memory_handles.at(uuid);
    for (const auto& handle : handle_list) {
      // Convert handle string to cuda handle
      cudaIpcMemHandle_t* cuda_handle =
          reinterpret_cast<cudaIpcMemHandle_t*>(const_cast<char*>(
              reinterpret_cast<const char*>(handle.cuda_ipc_handle_.data())));
      void* ptr = nullptr;

      cudaSetDevice(device_id);
      cudaError_t err = cudaIpcOpenMemHandle(&ptr, *cuda_handle,
                                             cudaIpcMemLazyEnablePeerAccess);
      if (err != cudaSuccess || ptr == nullptr) {
        LOG(ERROR) << "Failed to open cuda handle on device " << device_id
                   << " error: " << cudaGetErrorString(err);
        exit(1);
      }

      gpu_ptrs[device_id].push_back(ptr);
    }
  }
  return gpu_ptrs;
}<|MERGE_RESOLUTION|>--- conflicted
+++ resolved
@@ -30,14 +30,9 @@
 #include "error_handling.h"
 
 CheckpointStore::CheckpointStore(const std::string& storage_path,
-<<<<<<< HEAD
                                size_t memory_pool_size,
                                int num_thread,
                                size_t chunk_size)
-=======
-                                 size_t memory_pool_size, int num_thread,
-                                 size_t chunk_size, bool registration_required)
->>>>>>> 346beee7
     : storage_path_(storage_path),
       memory_pool_size_(memory_pool_size),
       num_thread_(num_thread),
