--- conflicted
+++ resolved
@@ -224,13 +224,8 @@
     device_map: DeviceMapType = "auto",
     torch_dtype: Optional[torch.dtype] = None,
     storage_path: Optional[str] = None,
-<<<<<<< HEAD
-):  
-    client = SllmStoreClient("localhost:8073")
-=======
 ):
     client = SllmStoreClient("127.0.0.1:8073")
->>>>>>> 46bbaf56
     ret = client.load_into_cpu(model_path)
     if not ret or ret == False:
         raise ValueError(f"Failed to load model {model_path} into CPU")
