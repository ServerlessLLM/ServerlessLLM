--- conflicted
+++ resolved
@@ -66,23 +66,12 @@
 # Copy only dependencies and build config first (for caching)
 COPY requirements.txt requirements-worker.txt /app/
 COPY pyproject.toml setup.py py.typed /app/
-<<<<<<< HEAD
-COPY README.md /app/
-
-# Install Python dependencies (cached layer)
-RUN pip install -r requirements.txt -r requirements-worker.txt
-
-# Copy source code last (invalidates cache only for code changes)
-COPY sllm/serve /app/sllm/serve
-COPY sllm/cli /app/sllm/cli
-=======
 COPY sllm/backends /app/sllm/backends
 COPY sllm/cli /app/sllm/cli
 COPY sllm/routers /app/sllm/routers
 COPY sllm/schedulers /app/sllm/schedulers
 COPY sllm/*.py /app/sllm/
 COPY README.md /app/
->>>>>>> 1fac4c18
 RUN python3 setup.py bdist_wheel
 
 FROM pytorch/pytorch:2.3.0-cuda12.1-cudnn8-runtime
