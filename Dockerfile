# ---------------------------------------------------------------------------- #
#  ServerlessLLM                                                               #
#  Copyright (c) ServerlessLLM Team 2024                                       #
#                                                                              #
#  Licensed under the Apache License, Version 2.0 (the "License");             #
#  you may not use this file except in compliance with the License.            #
#                                                                              #
#  You may obtain a copy of the License at                                     #
#                                                                              #
#                  http://www.apache.org/licenses/LICENSE-2.0                  #
#                                                                              #
#  Unless required by applicable law or agreed to in writing, software         #
#  distributed under the License is distributed on an "AS IS" BASIS,           #
#  WITHOUT WARRANTIES OR CONDITIONS OF ANY KIND, either express or implied.    #
#  See the License for the specific language governing permissions and         #
#  limitations under the License.                                              #
# ---------------------------------------------------------------------------- #
ARG CUDA_VERSION=12.1.1
#################### BASE BUILD IMAGE ####################
# prepare basic build environment
FROM nvidia/cuda:${CUDA_VERSION}-devel-ubuntu20.04 AS builder
ARG CUDA_VERSION=12.1.1
ARG PYTHON_VERSION=3.10
ARG TARGETPLATFORM
ENV DEBIAN_FRONTEND=noninteractive

# Install Python and build dependencies
RUN echo 'tzdata tzdata/Areas select America' | debconf-set-selections \
    && echo 'tzdata tzdata/Zones/America select Los_Angeles' | debconf-set-selections \
    && apt-get update -y \
<<<<<<< HEAD
    && apt-get install -y ccache software-properties-common git curl sudo wget \
    && add-apt-repository ppa:deadsnakes/ppa \
    && apt-get update -y \
    && apt-get install -y python${PYTHON_VERSION} python${PYTHON_VERSION}-dev python${PYTHON_VERSION}-venv \
    && update-alternatives --install /usr/bin/python3 python3 /usr/bin/python${PYTHON_VERSION} 1 \
    && update-alternatives --set python3 /usr/bin/python${PYTHON_VERSION} \
    && ln -sf /usr/bin/python${PYTHON_VERSION}-config /usr/bin/python3-config \
    && curl -sS https://bootstrap.pypa.io/get-pip.py | python${PYTHON_VERSION} \
    && python3 --version && python3 -m pip --version

=======
    && apt-get install -y --no-install-recommends \
        ca-certificates curl git sudo build-essential cmake ninja-build pkg-config \
    && rm -rf /var/lib/apt/lists/*
ENV CONDA_DIR=/opt/conda
RUN curl -fsSL https://github.com/conda-forge/miniforge/releases/latest/download/Miniforge3-Linux-x86_64.sh -o /tmp/mf.sh \
    && bash /tmp/mf.sh -b -p ${CONDA_DIR} \
    && rm /tmp/mf.sh
ENV PATH=${CONDA_DIR}/bin:$PATH
SHELL ["/bin/bash", "-lc"]
RUN conda create -y -n build python=3.10 pip setuptools wheel \
    && conda run -n build python -V \
    && conda run -n build pip -V
>>>>>>> e0252dba
# Set the working directory
WORKDIR /app

# Build checkpoint store
ENV TORCH_CUDA_ARCH_LIST="8.0 8.6 8.9 9.0"
COPY sllm_store/requirements-build.txt /app/sllm_store/requirements-build.txt
RUN cd sllm_store && \
  conda run -n build python -m pip install -r requirements-build.txt && \
  conda run -n build python -m pip install setuptools wheel

COPY sllm_store/cmake /app/sllm_store/cmake
COPY sllm_store/CMakeLists.txt /app/sllm_store/CMakeLists.txt
COPY sllm_store/csrc /app/sllm_store/csrc
COPY sllm_store/sllm_store /app/sllm_store/sllm_store
COPY sllm_store/setup.py /app/sllm_store/setup.py
COPY sllm_store/pyproject.toml /app/sllm_store/pyproject.toml
COPY sllm_store/MANIFEST.in /app/sllm_store/MANIFEST.in
COPY sllm_store/requirements.txt /app/sllm_store/requirements.txt
COPY sllm_store/README.md /app/sllm_store/README.md
COPY sllm_store/proto/storage.proto /app/sllm_store/proto/storage.proto
RUN cd sllm_store && conda run -n build python setup.py bdist_wheel


# Copy only dependencies and build config first (for caching)
COPY requirements.txt requirements-worker.txt /app/
COPY pyproject.toml setup.py py.typed /app/
COPY sllm/backends /app/sllm/backends
COPY sllm/cli /app/sllm/cli
COPY sllm/worker /app/sllm/worker
COPY sllm/*.py /app/sllm/
COPY README.md /app/
RUN conda run -n build python setup.py bdist_wheel

FROM pytorch/pytorch:2.3.0-cuda12.1-cudnn8-runtime

# Set environment for HTTP-based architecture
ENV DEBIAN_FRONTEND=noninteractive \
    PYTHONUNBUFFERED=1 \
    PYTHONDONTWRITEBYTECODE=1 \
    STORAGE_PATH=/models \
    HEAD_HOST=0.0.0.0 \
    HEAD_PORT=8343\
    REDIS_HOST=redis \
    REDIS_PORT=6379\
    WORKER_HOST=0.0.0.0 \
    WORKER_PORT=8001

# Install additional runtime dependencies
RUN apt-get update -y && \
    apt-get install -y curl netcat-openbsd gcc g++ && \
    apt-get clean && \
    rm -rf /var/lib/apt/lists/*

# Set the working directory
WORKDIR /app

# Create conda environments optimized for HTTP architecture
RUN conda create -n head python=3.10 -y && \
    conda create -n worker python=3.10 -y

RUN conda run -n head pip install -U pip && \
    conda run -n worker pip install -U pip

# Copy and install updated requirements (no Ray dependencies)
COPY requirements.txt /app/
COPY requirements-worker.txt /app/

# Install head node dependencies (API gateway, Redis client)
RUN conda run -n head pip install -r /app/requirements.txt

# Install worker node dependencies (ML inference, HTTP client)
RUN conda run -n worker pip install -r /app/requirements-worker.txt

# Copy vLLM patch for worker (if needed)
COPY sllm_store/vllm_patch /app/vllm_patch

# Copy the built wheels from the builder
COPY --from=builder /app/sllm_store/dist /app/sllm_store/dist
COPY --from=builder /app/dist /app/dist

# Install ServerlessLLM packages in both environments
RUN conda run -n head pip install /app/sllm_store/dist/*.whl && \
    conda run -n head pip install /app/dist/*.whl

RUN conda run -n worker pip install /app/sllm_store/dist/*.whl && \
    conda run -n worker pip install /app/dist/*.whl

# Apply vLLM patch in worker environment
RUN conda run -n worker bash -c "cd /app && ./vllm_patch/patch.sh"

# Copy the entrypoint
COPY entrypoint.sh .
RUN chmod +x entrypoint.sh

# Health check endpoint
HEALTHCHECK --interval=30s --timeout=10s --start-period=5s --retries=3 \
  CMD /app/entrypoint.sh health

# Expose ports
# Head node: 8343 (API Gateway)
# Worker node: 8001 (Worker API)
# Backend instances: 8000-8299 (vLLM: 8000-8099, Transformers: 8100-8199, Other: 8200-8299)
EXPOSE 8343 8001 8000-8299

# Labels for container identification
LABEL org.opencontainers.image.title="ServerlessLLM HTTP" \
      org.opencontainers.image.description="HTTP-based distributed LLM serving platform" \
      org.opencontainers.image.version="2.0" \
      org.opencontainers.image.vendor="ServerlessLLM Team" \
      org.opencontainers.image.licenses="Apache-2.0"

# Set the entrypoint directly to the entrypoint script
ENTRYPOINT ["/app/entrypoint.sh"]<|MERGE_RESOLUTION|>--- conflicted
+++ resolved
@@ -28,18 +28,6 @@
 RUN echo 'tzdata tzdata/Areas select America' | debconf-set-selections \
     && echo 'tzdata tzdata/Zones/America select Los_Angeles' | debconf-set-selections \
     && apt-get update -y \
-<<<<<<< HEAD
-    && apt-get install -y ccache software-properties-common git curl sudo wget \
-    && add-apt-repository ppa:deadsnakes/ppa \
-    && apt-get update -y \
-    && apt-get install -y python${PYTHON_VERSION} python${PYTHON_VERSION}-dev python${PYTHON_VERSION}-venv \
-    && update-alternatives --install /usr/bin/python3 python3 /usr/bin/python${PYTHON_VERSION} 1 \
-    && update-alternatives --set python3 /usr/bin/python${PYTHON_VERSION} \
-    && ln -sf /usr/bin/python${PYTHON_VERSION}-config /usr/bin/python3-config \
-    && curl -sS https://bootstrap.pypa.io/get-pip.py | python${PYTHON_VERSION} \
-    && python3 --version && python3 -m pip --version
-
-=======
     && apt-get install -y --no-install-recommends \
         ca-certificates curl git sudo build-essential cmake ninja-build pkg-config \
     && rm -rf /var/lib/apt/lists/*
@@ -52,7 +40,6 @@
 RUN conda create -y -n build python=3.10 pip setuptools wheel \
     && conda run -n build python -V \
     && conda run -n build pip -V
->>>>>>> e0252dba
 # Set the working directory
 WORKDIR /app
 
