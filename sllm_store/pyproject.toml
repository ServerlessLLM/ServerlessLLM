[build-system]
requires = [
    "setuptools",
    "wheel",
    "cmake>=3.20",
    "ninja",
    "torch==2.3.0",
<<<<<<< HEAD
    "grpcio==1.49.1",
    "grpcio-tools==1.49.1",
    "bitsandbytes"
=======
>>>>>>> 58992d13
]
build-backend = "setuptools.build_meta"


[tool.ruff]
line-length = 80
exclude = [
    "sllm_store/proto",
]

[tool.ruff.lint]
select = [
    # pycodestyle
    "E",
    # Pyflakes
    "F",
    # pyupgrade
    # "UP",
    # flake8-bugbear
    "B",
    # flake8-simplify
    "SIM",
    # isort
    # "I",
]
ignore = []


[tool.isort]
use_parentheses = true
skip_gitignore = true<|MERGE_RESOLUTION|>--- conflicted
+++ resolved
@@ -5,12 +5,9 @@
     "cmake>=3.20",
     "ninja",
     "torch==2.3.0",
-<<<<<<< HEAD
     "grpcio==1.49.1",
     "grpcio-tools==1.49.1",
     "bitsandbytes"
-=======
->>>>>>> 58992d13
 ]
 build-backend = "setuptools.build_meta"
 
