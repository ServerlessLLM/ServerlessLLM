--- conflicted
+++ resolved
@@ -2,11 +2,7 @@
 
 ## About
 
-<<<<<<< HEAD
-`sllm-store` is an internal library of ServerlessLLM that provides high-performance model loading from local storage into GPU memory. It can also be installed and used independently in other projects. For more details, see our [quick start guide](https://serverlessllm.github.io/docs/stable/store/quickstart).
-=======
 `sllm-store` is an internal library of ServerlessLLM that provides high-performance model loading from local storage into GPU memory. It can also be installed and used independently in other projects. For more details, see our [quick start guide](https://serverlessllm.github.io/docs/stable/store/quickstart). For experimental support for ROCm, see our [ROCm guide](https://serverlessllm.github.io/docs/stable/store/installation_with_rocm).
->>>>>>> cf19d53b
 
 ## Installation
 
