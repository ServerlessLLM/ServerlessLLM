## ServerlessLLM CLI Documentation

### Overview
`sllm-cli` is a command-line interface (CLI) tool designed for managing and interacting with ServerlessLLM models. This document provides an overview of the available commands and their usage.

### Getting Started

Before using the `sllm-cli` commands, you need to start the ServerlessLLM cluster. Follow the guides below to set up your cluster:

- [Installation Guide](../getting_started/installation.md)
- [Docker Quickstart Guide](../getting_started/docker_quickstart.md)
- [Quickstart Guide](../getting_started/quickstart.md)

After setting up the ServerlessLLM cluster, you can use the commands listed below to manage and interact with your models.

### Example Workflow

1. **Deploy a Model**
    > Deploy a model using the model name, which must be a HuggingFace pretrained model name. i.e. "facebook/opt-1.3b" instead of "opt-1.3b".
    ```bash
    sllm-cli deploy --model facebook/opt-1.3b
    ```

2. **Generate Output**
    ```bash
    echo '{
      "model": "facebook/opt-1.3b",
      "messages": [
        {
          "role": "user",
          "content": "Please introduce yourself."
        }
      ],
      "temperature": 0.7,
      "max_tokens": 50
    }' > input.json
    sllm-cli generate input.json
    ```

3. **Delete a Model**
    ```bash
    sllm-cli delete facebook/opt-1.3b
    ```

### sllm-cli deploy
Deploy a model using a configuration file or model name, with options to overwrite default configurations. The configuration file requires minimal specifications, as sensible defaults are provided for advanced configuration options.

For more details on the advanced configuration options and their default values, please refer to the [Example Configuration File](#example-configuration-file-configjson) section.

##### Usage
```bash
sllm-cli deploy [OPTIONS]
```

##### Options
- `--model <model_name>`
  - Model name to deploy with default configuration. The model name must be a Hugging Face pretrained model name. You can find the list of available models [here](https://huggingface.co/models).

- `--config <config_path>`
  - Path to the JSON configuration file. The configuration file can be incomplete, and missing sections will be filled in by the default configuration.

- `--backend <backend_name>`
  - Overwrite the backend in the default configuration.

- `--num_gpus <number>`
  - Overwrite the number of GPUs in the default configuration.

- `--target <number>`
  - Overwrite the target concurrency in the default configuration.

- `--min_instances <number>`
  - Overwrite the minimum instances in the default configuration.

- `--max_instances <number>`
  - Overwrite the maximum instances in the default configuration.

##### Examples
Deploy using a model name with default configuration:
```bash
sllm-cli deploy --model facebook/opt-1.3b
```

Deploy using a configuration file:
```bash
sllm-cli deploy --config /path/to/config.json
```

Deploy using a model name and overwrite the backend:
```bash
sllm-cli deploy --model facebook/opt-1.3b --backend transformers
```

Deploy using a model name and overwrite multiple configurations:
```bash
sllm-cli deploy --model facebook/opt-1.3b --num_gpus 2 --target 5 --min_instances 1 --max_instances 5
```

##### Example Configuration File (`config.json`)
This file can be incomplete, and missing sections will be filled in by the default configuration:
```json
{
    "model": "facebook/opt-1.3b",
    "backend": "transformers",
    "num_gpus": 1,
    "auto_scaling_config": {
        "metric": "concurrency",
        "target": 1,
        "min_instances": 0,
        "max_instances": 10,
        "keep_alive": 0
    },
    "backend_config": {
        "pretrained_model_name_or_path": "facebook/opt-1.3b",
        "device_map": "auto",
        "torch_dtype": "float16",
        "hf_model_class": "AutoModelForCausalLM"
    }
}
```

Below is a description of all the fields in config.json.

| Field | Description |
| ----- | ----------- |
| model | This should be a HuggingFace model name, used to identify model instance. |
| backend | Inference engine, support `transformers` and `vllm` now. |
| num_gpus | Number of GPUs used to deploy a model instance. |
| auto_scaling_config | Config about auto scaling. |
| auto_scaling_config.metric | Metric used to decide whether to scale up or down. |
| auto_scaling_config.target | Target value of the metric. |
| auto_scaling_config.min_instances | The minimum value for model instances. |
| auto_scaling_config.max_instances | The maximum value for model instances. |
| auto_scaling_config.keep_alive | How long a model instance lasts after inference ends. For example, if keep_alive is set to 30, it will wait 30 seconds after the inference ends to see if there is another request. |
| backend_config | Config about inference backend. |
| backend_config.pretrained_model_name_or_path | The path to load the model, this can be a HuggingFace model name or a local path. |
| backend_config.device_map | Device map config used to load the model, `auto` is suitable for most scenarios. |
| backend_config.torch_dtype | Torch dtype of the model. |
| backend_config.hf_model_class | HuggingFace model class. |

### sllm-cli delete
Delete deployed models by name.

##### Usage
```bash
sllm-cli delete [MODELS]
```

##### Arguments
- `MODELS`
  - Space-separated list of model names to delete.

##### Example
```bash
sllm-cli delete facebook/opt-1.3b facebook/opt-2.7b meta/llama2
```

### sllm-cli generate
Generate outputs using the deployed model.

##### Usage
```bash
sllm-cli generate [OPTIONS] <input_path>
```

##### Options
- `-t`, `--threads <num_threads>`
  - Number of parallel generation processes. Default is 1.

##### Arguments
- `input_path`
  - Path to the JSON input file.

##### Example
```bash
sllm-cli generate --threads 4 /path/to/request.json
```

##### Example Request File (`request.json`)
```json
{
    "model": "facebook/opt-1.3b",
    "messages": [
        {
            "role": "user",
            "content": "Please introduce yourself."
        }
    ],
    "temperature": 0.3,
    "max_tokens": 50
}
```

### sllm-cli encode (embedding)
Get the embedding using the deployed model.

##### Usage
```bash
sllm-cli encode [OPTIONS] <input_path>
```

##### Options
- `-t`, `--threads <num_threads>`
  - Number of parallel encoding processes. Default is 1.

##### Arguments
- `input_path`
  - Path to the JSON input file.

##### Example
```bash
sllm-cli encode --threads 4 /path/to/request.json
```

##### Example Request File (`request.json`)
```json
{
    "model": "intfloat/e5-mistral-7b-instruct",
    "task_instruct": "Given a question, retrieve passages that answer the question",
    "query": [
      "Hi, How are you?"
    ]
}
```

### sllm-cli replay
Replay requests based on workload and dataset.

##### Usage
```bash
sllm-cli replay [OPTIONS]
```

##### Options
- `--workload <workload_path>`
  - Path to the JSON workload file.

- `--dataset <dataset_path>`
  - Path to the JSON dataset file.

- `--output <output_path>`
  - Path to the output JSON file for latency results. Default is `latency_results.json`.

##### Example
```bash
sllm-cli replay --workload /path/to/workload.json --dataset /path/to/dataset.json --output /path/to/output.json
```

#### sllm-cli update
Update a deployed model using a configuration file or model name.

##### Usage
```bash
sllm-cli update [OPTIONS]
```

##### Options
- `--model <model_name>`
  - Model name to update with default configuration.

- `--config <config_path>`
  - Path to the JSON configuration file.

##### Example
```bash
sllm-cli update --model facebook/opt-1.3b
sllm-cli update --config /path/to/config.json
```

<<<<<<< HEAD
### sllm-cli status
Check the information of deployed models

#### Usage
```bash
sllm-cli status
```

#### Example
```bash
sllm-cli status
```
=======
### sllm-cli fine-tuning
Fine-tuning the deployed model.

##### Usage
```bash
sllm-cli fine-tuning [OPTIONS]
```

##### Options
- `--base_model <model_name>`
  - Base model name to be fine-tuned
- `--config <config_path>`
  - Path to the JSON configuration file.

##### Example
```bash
sllm-cli fine-tuning --base_model <model_name>
sllm-cli fine-tuning --base_model <model_name> --config <path_to_ft_config_file>
```

##### Example Configuration File (`ft_config.json`)
```json
{
    "model": "bigscience/bloomz-560m",
    "ft_backend": "peft",
    "dataset_config": {
        "dataset_source": "hf_hub",
        "hf_dataset_name": "fka/awesome-chatgpt-prompts",
        "tokenization_field": "prompt",
        "split": "train[:10%]",
        "data_files": "",
        "extension_type": ""
    },
    "lora_config": {
        "r": 4,
        "lora_alpha": 1,
        "target_modules": ["query_key_value"],
        "lora_dropout": 0.05,
        "bias": "lora_only",
        "task_type": "CAUSAL_LM"
    },
    "training_config": {
        "auto_find_batch_size": true,
        "num_train_epochs": 2,
        "learning_rate": 0.0001,
        "use_cpu": false
    }
}
```

Below is a description of all the fields in ft_config.json.

| Field                                | Description                                                                                                                                                                                |
|--------------------------------------|--------------------------------------------------------------------------------------------------------------------------------------------------------------------------------------------|
| model                                | This should be a deployed model name, used to identify the backend instance.                                                                                                                     |
| ft_backend                           | fine-tuning engine, only support `peft` now.                                                                                                                                               |
| dataset_config                       | Config about the fine-tuning dataset                                                                                                                                                       |
| dataset_config.dataset_source        | dataset is from `hf_hub` (huggingface_hub) or `local` file                                                                                                                                 |
| dataset_config.hf_dataset_name       | dataset name on huggingface_hub                                                                                                                                                            |
| dataset_config.tokenization_field    | the field to tokenize                                                                                                                                                                      |
| dataset_config.split                 | Partitioning of the dataset (`train`, `validation` and `test`), You can also split the selected dataset, e.g. take only the top 10% of the training data: train[:10%]                                                                                                                             |
| dataset_config.data_files            | data files will be loaded from local                                                                                                                                                       |
| dataset_config.extension_type        | extension type of data files (`csv`, `json`, `parquet`, `arrow`)                                                                                                                           |
| lora_config                          | Config about lora                                                                                                                                                                          |
| lora_config.r                        | `r` defines how many parameters will be trained.                                                                                                                                           |
| lora_config.lora_alpha               | A multiplier controlling the overall strength of connections within a neural network, typically set at 1                                                                                   |
| lora_config.target_modules           | a list of the target_modules available on the [Hugging Face Documentation](https://github.com/huggingface/peft/blob/39ef2546d5d9b8f5f8a7016ec10657887a867041/src/peft/utils/other.py#L220) |
| lora_config.lora_dropout             | used to avoid overfitting                                                                                                                                                                  |
| lora_config.bias                     | use `none` or `lora_only`                                                                                                                                                                  |
| lora_config.task_type                | Indicates the task the model is begin trained for                                                                                                                                          |
| training_config                      | Config about training parameters                                                                                                                                                           |
| training_config.auto_find_batch_size | Find a correct batch size that fits the size of Data.                                                                                                                                      |
| training_config.num_train_epochs     | Total number of training rounds                                                                                                                                                            |
| training_config.learning_rate        | learning rate                                                                                                                                                                              |
| training_config.optim                | select an optimiser                                                                                                                                                                        |
| training_config.use_cpu              | if use cpu to train                                                                                                                                                                        |
>>>>>>> 74051d0d
<|MERGE_RESOLUTION|>--- conflicted
+++ resolved
@@ -266,20 +266,6 @@
 sllm-cli update --config /path/to/config.json
 ```
 
-<<<<<<< HEAD
-### sllm-cli status
-Check the information of deployed models
-
-#### Usage
-```bash
-sllm-cli status
-```
-
-#### Example
-```bash
-sllm-cli status
-```
-=======
 ### sllm-cli fine-tuning
 Fine-tuning the deployed model.
 
@@ -356,4 +342,16 @@
 | training_config.learning_rate        | learning rate                                                                                                                                                                              |
 | training_config.optim                | select an optimiser                                                                                                                                                                        |
 | training_config.use_cpu              | if use cpu to train                                                                                                                                                                        |
->>>>>>> 74051d0d
+
+### sllm-cli status
+Check the information of deployed models
+
+#### Usage
+```bash
+sllm-cli status
+```
+
+#### Example
+```bash
+sllm-cli status
+```