--- conflicted
+++ resolved
@@ -25,14 +25,10 @@
 
 And start ServerlessLLM Store server. This server will use `./models` as the storage path by default.
 
-<<<<<<< HEAD
 ```bash
 conda activate sllm-worker
 sllm-store-server
 ```
-=======
-First, in another new terminal, start ServerlessLLM Serve (i.e., `sllm-serve`)
->>>>>>> 3e29e998
 
 Expected output:
 ```bash
@@ -49,13 +45,9 @@
 I20240720 08:41:24.318261 141776 server.cpp:279] Server listening on 0.0.0.0:8073
 ```
 
-<<<<<<< HEAD
 Now, let’s start ServerlessLLM.
 
-First, start ServerlessLLM Serve (i.e., `sllm-serve`)
-=======
-Next, in another new terminal, start ServerlessLLM Store server. This server will use `./models` as the storage path by default.
->>>>>>> 3e29e998
+First, in another new terminal, start ServerlessLLM Serve (i.e., `sllm-serve`)
 
 ```bash
 conda activate sllm
