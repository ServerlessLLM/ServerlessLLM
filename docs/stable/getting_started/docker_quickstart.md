---
sidebar_position: 2
---

# Docker Quickstart Guide

This guide will help you get started with the basics of using ServerlessLLM with Docker. Please make sure you have Docker installed on your system and have installed ServerlessLLM CLI following the [installation guide](./installation.md).

## Pre-requirements

Ensure you have the following pre-requirements installed:

1. **GPUs**: Ensure you have at least 2 GPUs available. If more GPUs are provided, you can adjust the number of workers and the number of devices assigned to each worker.
2. **NVIDIA Docker Toolkit**: This allows Docker to use NVIDIA GPUs. You can find the installation guide [here](https://docs.nvidia.com/datacenter/cloud-native/container-toolkit/install-guide.html).

## Run ServerlessLLM using Docker

<<<<<<< HEAD
First, let's start a local Docker-based ray cluster to test the ServerlessLLM.
=======
First, let's start a local Docker-based ray cluster to run ServerlessLLM. 
>>>>>>> 822838df

### Step 1: Build Docker Images

Run the following commands to build the Docker images:

```bash
docker build . -t serverlessllm/sllm-serve
docker build -f Dockerfile.worker . -t serverlessllm/sllm-serve-worker
```

### Step 2: Configuration

Ensure that you have a directory for storing your models and set the `MODEL_FOLDER` environment variable to this directory:

```bash
export MODEL_FOLDER=path/to/models
```

Also, check if the Docker network `sllm` exists and create it if it doesn't:

```bash
if ! docker network ls | grep -q "sllm"; then
  echo "Docker network 'sllm' does not exist. Creating network..."
  docker network create sllm
else
  echo "Docker network 'sllm' already exists."
fi
```

### Step 3: Start the Ray Head and Worker Nodes

Run the following commands to start the Ray head node and worker nodes:

#### Start Ray Head Node

```bash
docker run -d --name ray_head \
  --runtime nvidia \
  --network sllm \
  -p 6379:6379 \
  -p 8343:8343 \
  --gpus '"device=none"' \
  serverlessllm/sllm-serve
```

#### Start Ray Worker Nodes

```bash
docker run -d --name ray_worker_0 \
  --runtime nvidia \
  --network sllm \
  --gpus '"device=0"' \
  --env WORKER_ID=0 \
  --mount type=bind,source=$MODEL_FOLDER,target=/models \
  serverlessllm/sllm-serve-worker

docker run -d --name ray_worker_1 \
  --runtime nvidia \
  --network sllm \
  --gpus '"device=1"' \
  --env WORKER_ID=1 \
  --mount type=bind,source=$MODEL_FOLDER,target=/models \
  serverlessllm/sllm-serve-worker
```

### Step 4: Start ServerlessLLM Serve

Run the following command to start the ServerlessLLM serve:

```bash
docker exec ray_head sh -c "/opt/conda/bin/sllm-serve start"
```

### Step 5: Deploy a Model Using sllm-cli

Open a new terminal, activate the `sllm` environment, and set the `LLM_SERVER_URL` environment variable:

```bash
conda activate sllm
export LLM_SERVER_URL=http://localhost:8343/
```

Deploy a model to the ServerlessLLM server using the `sllm-cli`:

```bash
sllm-cli deploy --model facebook/opt-1.3b
```
> Note: This command will spend some time downloading the model from the Hugging Face Model Hub.
> You can use any model from the [Hugging Face Model Hub](https://huggingface.co/models) by specifying the model name in the `--model` argument.

Expected output:

```plaintext
INFO xx-xx xx:xx:xx deploy.py:36] Deploying model facebook/opt-1.3b with default configuration.
INFO xx-xx xx:xx:xx deploy.py:49] Model registered successfully.
```

### Step 6: Query the Model

Now, you can query the model by any OpenAI API client. For example, you can use the following Python code to query the model:
```bash
curl http://localhost:8343/v1/chat/completions \
-H "Content-Type: application/json" \
-d '{
        "model": "facebook/opt-1.3b",
        "messages": [
            {"role": "system", "content": "You are a helpful assistant."},
            {"role": "user", "content": "What is your name?"}
        ]
    }'
```

Expected output:

```plaintext
{"id":"chatcmpl-8b4773e9-a98b-41db-8163-018ed3dc65e2","object":"chat.completion","created":1720183759,"model":"facebook/opt-1.3b","choices":[{"index":0,"message":{"role":"assistant","content":"system: You are a helpful assistant.\nuser: What is your name?\nsystem: I am a helpful assistant.\n"},"logprobs":null,"finish_reason":"stop"}],"usage":{"prompt_tokens":16,"completion_tokens":26,"total_tokens":42}}%
```

### Deleting a Model
To delete a deployed model, use the following command:

```bash
sllm-cli delete facebook/opt-1.3b
```

This will remove the specified model from the ServerlessLLM server.

You can also remove several models at once by providing multiple model names separated by spaces:

```bash
sllm-cli delete facebook/opt-1.3b facebook/opt-2.7b
```

### Cleanup

If you need to stop and remove the containers, you can use the following commands:

```bash
docker exec ray_head sh -c "ray stop"
docker exec ray_worker_0 sh -c "ray stop"
docker exec ray_worker_1 sh -c "ray stop"

docker stop ray_head ray_worker_0 ray_worker_1
docker rm ray_head ray_worker_0 ray_worker_1
docker network rm sllm
```<|MERGE_RESOLUTION|>--- conflicted
+++ resolved
@@ -15,11 +15,7 @@
 
 ## Run ServerlessLLM using Docker
 
-<<<<<<< HEAD
-First, let's start a local Docker-based ray cluster to test the ServerlessLLM.
-=======
 First, let's start a local Docker-based ray cluster to run ServerlessLLM. 
->>>>>>> 822838df
 
 ### Step 1: Build Docker Images
 
