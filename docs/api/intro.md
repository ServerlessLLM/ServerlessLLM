---
sidebar_position: 1
---

# API Introduction

Welcome to the ServerlessLLM API documentation. This section contains detailed information about the various APIs provided by ServerlessLLM:

<<<<<<< HEAD
- [CLI API](./cli.md) - Documentation for the `sllm` command-line interface
=======
- [CLI API](./cli.md) - Documentation for the `sllm-cli` command-line interface
>>>>>>> d937bae9
<|MERGE_RESOLUTION|>--- conflicted
+++ resolved
@@ -6,8 +6,4 @@
 
 Welcome to the ServerlessLLM API documentation. This section contains detailed information about the various APIs provided by ServerlessLLM:
 
-<<<<<<< HEAD
-- [CLI API](./cli.md) - Documentation for the `sllm` command-line interface
-=======
-- [CLI API](./cli.md) - Documentation for the `sllm-cli` command-line interface
->>>>>>> d937bae9
+- [CLI API](./cli.md) - Documentation for the `sllm` command-line interface