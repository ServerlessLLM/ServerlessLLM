--- conflicted
+++ resolved
@@ -1,17 +1,5 @@
 #!/bin/bash
 
-<<<<<<< HEAD
-SLLM_ROOT=$(git rev-parse --show-toplevel)
-
-# Navigate to docker directory and start containers
-cd $SLLM_ROOT/examples/docker
-docker compose up -d --build
-
-# Go back home
-cd
-
-=======
->>>>>>> b8c1cce0
 # Activate conda environment
 echo "Activating conda environment..."
 source ~/miniconda3/bin/activate
