--- conflicted
+++ resolved
@@ -108,11 +108,7 @@
     app.add_middleware(
         CORSMiddleware,
         allow_origins=origins,
-<<<<<<< HEAD
         allow_methods=["GET", "POST", "PUT", "DELETE", "OPTIONS"],
-=======
-        allow_methods=["GET", "POST", "DELETE", "OPTIONS"],
->>>>>>> 28fffaf3
         allow_headers=["Content-Type"],
         max_age=86400,
     )
@@ -210,22 +206,6 @@
                 detail="Model registration failed due to internal error",
             )
 
-<<<<<<< HEAD
-    @app.put("/models/{model_id}")
-    async def update_handler(model_id: str, request: Request):
-        try:
-            body = await request.json()
-            backend = body.get("backend")
-
-            if not backend:
-                raise HTTPException(
-                    status_code=400,
-                    detail="Missing 'backend' in request body.",
-                )
-
-            await request.app.state.model_manager.update(model_id, backend, body)
-            return {"status": f"updated model {model_id}:{backend}"}
-=======
     @app.delete("/delete/{model_id:path}")
     async def delete_model_handler(model_id: str, request: Request):
         """Delete a model.
@@ -273,7 +253,6 @@
                     "message": "Deletion in progress. Instances will be stopped by reconciler.",
                 },
             )
->>>>>>> 28fffaf3
 
         except Exception as e:
             logger.error(
@@ -285,76 +264,6 @@
                 detail=f"Failed to delete model: {str(e)}",
             )
 
-<<<<<<< HEAD
-    @app.delete("/models/{model_id}")
-    async def delete_model_handler(
-        model_id: str, request: Request, backend: str = None
-    ):
-        try:
-            model_manager = request.app.state.model_manager
-
-            if backend:
-                logger.info(f"Deleting model '{model_id}:{backend}'")
-                await request.app.state.lb_manager.stop_lb(model_id, backend)
-                await model_manager.delete(model_id, backend)
-                return {"status": f"deleted model {model_id}:{backend}"}
-            else:
-                logger.info(f"Deleting all backends for model '{model_id}'")
-                all_models = await model_manager.get_all_models()
-                for m in all_models:
-                    if m.get("model") == model_id:
-                        backend_to_delete = m.get("backend")
-                        await request.app.state.lb_manager.stop_lb(
-                            model_id, backend_to_delete
-                        )
-                await model_manager.delete(model_id, "all")
-                return {"status": f"deleted all backends for model {model_id}"}
-
-        except ValueError as e:
-            raise HTTPException(status_code=404, detail=str(e))
-        except Exception as e:
-            logger.error(
-                f"Error during delete operation for '{model_id}': {e}",
-                exc_info=True,
-            )
-            raise HTTPException(
-                status_code=500, detail="An internal server error occurred."
-            )
-
-    @app.delete("/models/{model_id}/adapters")
-    async def delete_adapters_handler(model_id: str, request: Request):
-        try:
-            body = await request.json()
-            lora_adapters = body.get("lora_adapters")
-            if not lora_adapters:
-                raise HTTPException(
-                    status_code=400,
-                    detail="Missing 'lora_adapters' in request body.",
-                )
-            model_manager = request.app.state.model_manager
-            await model_manager.delete(model_id, "transformers", lora_adapters)
-            return {"status": f"deleted LoRA adapters from {model_id}"}
-        except ValueError as e:
-            raise HTTPException(status_code=404, detail=str(e))
-        except Exception as e:
-            logger.error(
-                f"Error deleting adapters for '{model_id}': {e}",
-                exc_info=True,
-            )
-            raise HTTPException(
-                status_code=500, detail="An internal server error occurred."
-            )
-
-    @app.post("/workers/heartbeat")
-    async def handle_heartbeat(request: Request):
-        try:
-            payload = await request.json()
-            await request.app.state.worker_manager.process_heartbeat(payload)
-            return {
-                "status": "ok",
-                "message": "Heartbeat received and processed.",
-            }
-=======
     @app.post("/delete")
     async def delete_model_post_handler(request: Request):
         """Delete a model (POST variant for backward compatibility)."""
@@ -375,7 +284,6 @@
 
         except HTTPException:
             raise
->>>>>>> 28fffaf3
         except Exception as e:
             logger.error(f"Error in delete: {e}", exc_info=True)
             raise HTTPException(status_code=500, detail=str(e))
@@ -383,7 +291,6 @@
     # -------------------------------------------------------------------------
     # Inference Endpoints
     # -------------------------------------------------------------------------
-
     async def inference_handler(
         request: Request,
         path: str = "/v1/chat/completions",
