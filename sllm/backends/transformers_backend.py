--- conflicted
+++ resolved
@@ -458,7 +458,6 @@
                 "stop" if completion_tokens < max_tokens else "length"
             )
 
-<<<<<<< HEAD
             is_message = "messages" in request_data
             response = format_response(
                 model_name,
@@ -476,40 +475,8 @@
             self.inf_status.delete()
             return response
 
-    async def load_lora_adapter(self, lora_name: str, lora_path: str):
-        async with self.status_lock:
-=======
-            # Generate response compatible with OpenAI's API
-            response = {
-                "id": f"chatcmpl-{uuid.uuid4()}",
-                "object": "chat.completion",
-                "created": int(time.time()),
-                "model": model_name,
-                "choices": [
-                    {
-                        "index": 0,
-                        "message": {
-                            "role": "assistant",
-                            "content": output_text,
-                        },
-                        "logprobs": None,
-                        "finish_reason": finish_reason,
-                    }
-                ],
-                "usage": {
-                    "prompt_tokens": prompt_tokens,
-                    "completion_tokens": completion_tokens,
-                    "total_tokens": total_tokens,
-                },
-            }
-
-            self.inf_status.delete()
-
-            return response
-
     def load_lora_adapter(self, lora_name: str, lora_path: str):
         with self.status_lock:
->>>>>>> 57018d31
             if self.status != BackendStatus.RUNNING:
                 return {"error": "Model not initialized"}
 
