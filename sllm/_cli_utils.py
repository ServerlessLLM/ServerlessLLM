import json
import os
import subprocess
import sys

import click
import requests


# ----------------------------- START COMMAND ----------------------------- #
def start_server():
    """Start the SLLM server using docker-compose."""
    compose_file = os.getenv(
        "SLLM_COMPOSE_FILE", "examples/docker/docker-compose.yml"
    )
    compose_file = os.path.abspath(compose_file)

    if not os.path.exists(compose_file):
        click.echo(f"[❌] Cannot find docker-compose.yml at {compose_file}")
        return

    try:
        click.echo(f"[ℹ] Starting services using {compose_file}...")
        subprocess.run(
            ["docker", "compose", "-f", compose_file, "up", "-d"], check=True
        )
        click.echo(f"[🚀] SLLM server started successfully.")
    except Exception as e:
        click.echo(f"[❌] Failed to start services: {e}")


# ----------------------------- DEPLOY COMMAND ----------------------------- #
def read_config(config_path: str) -> dict:
    try:
        with open(config_path, "r") as file:
            return json.load(file)
    except FileNotFoundError:
        print(f"[ERROR] Config file {config_path} not found.")
        sys.exit(1)
    except json.JSONDecodeError:
        print(f"[ERROR] JSON decode error in config file {config_path}.")
        sys.exit(1)


def deep_update(original: dict, updates: dict) -> dict:
    for key, value in updates.items():
        if isinstance(value, dict) and isinstance(original.get(key), dict):
            original[key] = deep_update(original.get(key, {}), value)
        else:
            original[key] = value
    return original


def deploy_model(
    model,
    config=None,
    backend=None,
    num_gpus=None,
    target=None,
    min_instances=None,
    max_instances=None,
    enable_lora=None,
    lora_adapters=None,
    precision=None,
):
    default_config_path = os.path.abspath(
        os.path.join(os.path.dirname(__file__), "default_config.json")
    )

    if not os.path.exists(default_config_path):
        print(f"[ERROR] Default config not found at {default_config_path}")
        return

    config_data = read_config(default_config_path)

    if config:
        # Try to find the config file in multiple locations
        config_path = None
        search_paths = [
            os.path.abspath(
                config
            ),  # Absolute or relative to current directory
            os.path.join(
                os.path.dirname(__file__), config
            ),  # Relative to sllm package
            os.path.expanduser(f"~/.sllm/{config}"),  # User config directory
            os.path.join("/etc/sllm", config),  # System config directory
        ]

        for path in search_paths:
            if os.path.exists(path):
                config_path = path
                break

        if not config_path:
            print(
                f"[ERROR] Config file '{config}' not found in any of these locations:"
            )
            for path in search_paths:
                print(f"  - {path}")
            print("")
            print("Available config files:")
            # Show available config files in current directory
            current_dir_configs = [
                f for f in os.listdir(".") if f.endswith(".json")
            ]
            if current_dir_configs:
                for cf in current_dir_configs:
                    print(f"  - {cf}")
            else:
                print("  - No JSON config files found in current directory")

            # Show the default config location
            default_config_rel = os.path.join(
                os.path.dirname(__file__), "default_config.json"
            )
            if os.path.exists(default_config_rel):
                print(f"  - {default_config_rel} (default config)")
            sys.exit(1)  # Exit with error code

        user_config = read_config(config_path)
        config_data = deep_update(config_data, user_config)

    if model:
        config_data["model"] = model
        config_data.setdefault("backend_config", {})[
            "pretrained_model_name_or_path"
        ] = model

<<<<<<< HEAD
=======
    
>>>>>>> 34066953
    if not config_data.get("model"):
        print("[❌ ERROR] Model name is required!")
        print("Please specify the model in one of these ways:")
        print("  1. Command line: --model MODEL_NAME")
        print("  2. Config file: include 'model' field in your JSON config")
        print("  3. Both: --config CONFIG_FILE --model MODEL_NAME")
        print("")
        print("Examples:")
        print("  sllm deploy --model microsoft/DialoGPT-small")
        print("  sllm deploy --config my_config.json")
        print("  sllm deploy --config my_config.json --model facebook/opt-1.3b")
        sys.exit(1)

    if backend:
        config_data["backend"] = backend
    if num_gpus is not None:
        config_data["num_gpus"] = num_gpus
    if target is not None:
        config_data.setdefault("auto_scaling_config", {})["target"] = target
    if min_instances is not None:
        config_data["auto_scaling_config"]["min_instances"] = min_instances
    if max_instances is not None:
        config_data["auto_scaling_config"]["max_instances"] = max_instances
    if lora_adapters:
        # convert list of 'name=path' to dict
        adapters_dict = {}
        for item in lora_adapters:
            if "=" in item:
                name, path = item.split("=", 1)
                adapters_dict[name] = path
            else:
                adapters_dict[item] = None
        config_data.setdefault("backend_config", {})["adapter_name"] = (
            adapters_dict
        )
    if enable_lora is not None:
        config_data.setdefault("backend_config", {})["enable_lora"] = (
            enable_lora
        )
    if precision:
        config_data.setdefault("backend_config", {})["precision"] = precision

    base_url = os.getenv("LLM_SERVER_URL", "http://127.0.0.1:8343")
    url = f"{base_url.rstrip('/')}/register"
    headers = {"Content-Type": "application/json"}

    try:
        response = requests.post(url, headers=headers, json=config_data)
        if response.status_code == 200:
            print(
                f"[✅ SUCCESS] Model '{config_data['model']}' deployed successfully."
            )
        else:
            print(
                f"[❌ ERROR] Deploy failed with status {response.status_code}: {response.text}"
            )
            sys.exit(1)  # Exit with error code to indicate failure
    except Exception as e:
        print(f"[EXCEPTION] Failed to deploy: {str(e)}")
        sys.exit(1)  # Exit with error code to indicate failure


# ----------------------------- DELETE COMMAND ----------------------------- #
def delete_model(models, lora_adapters=None):
    if not models:
        print("[⚠️ WARNING] No model names provided for deletion.")
        return

    base_url = os.getenv("LLM_SERVER_URL", "http://127.0.0.1:8343")
    headers = {"Content-Type": "application/json"}

    if lora_adapters is not None and len(models) > 1:
        print(
            "[❌ ERROR] You can only delete one model when using --lora-adapters."
        )
        return

    for model in models:
        url = f"{base_url.rstrip('/')}/delete"
        data = {"model": model}
        if lora_adapters is not None:
            data["lora_adapters"] = lora_adapters
        try:
            response = requests.post(url, headers=headers, json=data)
            if response.status_code == 200:
                print(
                    f"[✅ SUCCESS] Delete request for '{model}' sent successfully."
                )
            else:
                print(
                    f"[❌ ERROR] Failed to delete '{model}'. Status: {response.status_code}, Response: {response.text}"
                )
        except Exception as e:
            print(f"[EXCEPTION] Failed to delete '{model}': {str(e)}")


# ----------------------------- STATUS COMMAND ----------------------------- #
def show_status():
    """Query the information of registered models."""
    endpoint = "/v1/models"
    base_url = os.getenv("LLM_SERVER_URL", "http://127.0.0.1:8343")
    url = base_url.rstrip("/") + endpoint
    headers = {"Content-Type": "application/json"}

    try:
        response = requests.get(url, headers=headers)
        if response.status_code == 200:
            try:
                data = response.json()
                print(f"Model status: {data}")
            except ValueError:
                print("[❌ ERROR] Invalid JSON received from server.")
        else:
            print(
                f"[❌ ERROR] Failed with status {response.status_code}: {response.text}"
            )
    except requests.exceptions.RequestException as e:
        print(f"[EXCEPTION] Failed to query status: {str(e)}")<|MERGE_RESOLUTION|>--- conflicted
+++ resolved
@@ -127,10 +127,7 @@
             "pretrained_model_name_or_path"
         ] = model
 
-<<<<<<< HEAD
-=======
-    
->>>>>>> 34066953
+    # 验证模型名称是否存在
     if not config_data.get("model"):
         print("[❌ ERROR] Model name is required!")
         print("Please specify the model in one of these ways:")
