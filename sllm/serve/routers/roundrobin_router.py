# ---------------------------------------------------------------------------- #
#  serverlessllm                                                               #
#  copyright (c) serverlessllm team 2024                                       #
#                                                                              #
#  licensed under the apache license, version 2.0 (the "license");             #
#  you may not use this file except in compliance with the license.            #
#                                                                              #
#  you may obtain a copy of the license at                                     #
#                                                                              #
#                  http://www.apache.org/licenses/license-2.0                  #
#                                                                              #
#  unless required by applicable law or agreed to in writing, software         #
#  distributed under the license is distributed on an "as is" basis,           #
#  without warranties or conditions of any kind, either express or implied.    #
#  see the license for the specific language governing permissions and         #
#  limitations under the license.                                              #
# ---------------------------------------------------------------------------- #
import asyncio
import logging
import uuid
from typing import Dict, Optional

import ray

from sllm.serve.inference_instance import start_instance
<<<<<<< HEAD
from sllm.serve.fine_tuning_instance import start_fine_tuning_instance
=======
from sllm.serve.logger import init_logger
>>>>>>> 491c8c20

from ..utils import InstanceHandle
from .router_utils import SllmRouter

logger = init_logger(__name__)


async def auto_scaler(
    auto_scaling_metrics: Dict[str, int], auto_scaling_config: Dict[str, int]
) -> int:
    """
    Returns desired number of instances for a model based on the auto-scaling policy
    """

    request_count = auto_scaling_metrics.get("request_count", 0)

    min_instances = auto_scaling_config.get("min_instances", 0)
    max_instances = auto_scaling_config.get("max_instances", 10)
    target_ongoing_requests = auto_scaling_config.get("target", 2)

    desired_instances = (
        request_count + target_ongoing_requests - 1
    ) // target_ongoing_requests
    desired_instances = min(
        max_instances, max(min_instances, desired_instances)
    )

    return desired_instances


class RoundRobinRouter(SllmRouter):
    def __init__(
        self,
        model_name: str,
        resource_requirements: Dict[str, int],
        backend: str,
        backend_config: Dict,
        router_config: Dict,
    ) -> None:
        self.model_name = model_name
        self.resource_requirements = resource_requirements
        self.backend = backend
        self.backend_config = backend_config
        self.router_config = router_config

        self.loop_interval = 1
        self.loop = asyncio.get_running_loop()
        self.request_queue = asyncio.Queue()  # type:ignore
        self.starting_instances: Dict[str, InstanceHandle] = {}  # type:ignore
        self.deleting_instances: Dict[str, InstanceHandle] = {}  # type:ignore
        self.ready_instances: Dict[str, InstanceHandle] = {}  # type:ignore
        self.instance_management_lock = asyncio.Lock()

        self.auto_scaling_config = {}
        self.auto_scaling_lock = asyncio.Lock()

        self.request_count = 0
        self.request_count_lock = asyncio.Lock()

        self.running = False
        self.running_lock = asyncio.Lock()

        self.idle_time = 0
        self.idle_time_lock = asyncio.Lock()

        self.auto_scaler = None
        self.auto_scaler_ft = None
        logger.info(f"Created new handler for model {self.model_name}")

    async def start(self, auto_scaling_config: Dict[str, int]):
        self.model_loading_scheduler = ray.get_actor("model_loading_scheduler")
        async with self.auto_scaling_lock:
            self.auto_scaling_config = auto_scaling_config
        self.auto_scaler = asyncio.create_task(self._auto_scaler_loop())
        self.auto_scaler_ft = asyncio.create_task(self._auto_scaler_loop_ft())
        self.load_balancer = asyncio.create_task(self._load_balancer_loop())
        async with self.running_lock:
            self.running = True
        logger.info(f"Started handler for model {self.model_name}")

    async def update(self, auto_scaling_config: Dict[str, int]):
        async with self.auto_scaling_lock:
            self.auto_scaling_config = auto_scaling_config
        logger.info(
            f"Model {self.model_name}'s auto scaling config updated to {auto_scaling_config}"
        )

    def _new_instance_id(self):
        pattern = "{model_name}_{id}"
        return pattern.format(model_name=self.model_name, id=uuid.uuid4())

    async def inference(self, request_data: dict, action: str):
        async with self.running_lock:
            if not self.running:
                return {"error": "Instance stopped"}

        async with self.request_count_lock:
            self.request_count += 1

        async with self.idle_time_lock:
            self.idle_time = 0

        instance_allocation = self.loop.create_future()
        await self.request_queue.put(instance_allocation)
        logger.info(f"Enqueued request for model {self.model_name}")

        instance_id = await instance_allocation
        logger.info(f"{request_data}, type: {type(request_data)}")
        async with self.instance_management_lock:
            if instance_id not in self.ready_instances:
                logger.error(f"Instance {instance_id} not found")
                return {"error": "Instance not found"}
            instance = self.ready_instances[instance_id]
        # NOTE: `.remote(request_data)` does not work, don't know why.
        # Looks like a known issue:
        # https://github.com/ray-project/ray/issues/26283#issuecomment-1780691475
        if action == "generate":
            result = await instance.backend_instance.generate.remote(
                request_data=request_data
            )
        elif action == "encode":
            result = await instance.backend_instance.encode.remote(
                request_data=request_data
            )
        else:
            result = {"error": "Invalid action"}
        logger.info(f"Finished processing request")
        await instance.add_requests(-1)
        async with self.request_count_lock:
            self.request_count -= 1
        return result

    async def fine_tuning(self, request_data: dict):
        logger.info("You are here in roundrobin_router")
        async with self.running_lock:
            if not self.running:
                return {"error": "Instance stopped"}

        async with self.request_count_lock:
            self.request_count += 1

        async with self.idle_time_lock:
            self.idle_time = 0

        instance_allocation = self.loop.create_future()
        await self.request_queue.put(instance_allocation)
        logger.info(f"Enqueued request for model {self.model_name}")

        instance_id = await instance_allocation
        logger.info(f"{request_data}, type: {type(request_data)}")
        async with self.instance_management_lock:
            if instance_id not in self.ready_instances:
                logger.error(f"Instance {instance_id} not found")
                return {"error": "Instance not found"}
            instance = self.ready_instances[instance_id]
        
        result = await instance.backend_instance.fine_tuning.remote(
                request_data=request_data
        )
        logger.info(f"Finished processing request")
        await instance.add_requests(-1)
        async with self.request_count_lock:
            self.request_count -= 1
        return result

    async def shutdown(self):
        async with self.running_lock:
            self.running = False
        # stop all instances
        # return all unfinished requests
        while not self.request_queue.empty():
            request_data, done_event = await self.request_queue.get()
            done_event.set_result({"error": "Instance cancelled"})

        async with self.instance_management_lock:
            deleted_instance_id = list(self.ready_instances.keys())
        delete_tasks = [
            self._shutdown_instance(instance_id)
            for instance_id in deleted_instance_id
        ]
        await asyncio.gather(*delete_tasks)

        return deleted_instance_id

    async def _load_balancer_loop(self):
        # this is a simple round-robin load balancer
        round_robin_index = 0
        while True:
            instance_allocation = await self.request_queue.get()
            allocated = False
            logger.info(f"A request is waiting for model {self.model_name}")
            while not allocated:
                # 1. get ready instances
                instance_options = None
                while not instance_options:
                    await asyncio.sleep(1)
                    async with self.instance_management_lock:
                        instance_options = list(self.ready_instances.keys())
                    logger.info(f"{instance_options}")
                logger.info(f"Got ready instances {instance_options}")
                instance_id = instance_options[
                    round_robin_index % len(instance_options)
                ]
                round_robin_index += 1
                async with self.instance_management_lock:
                    if instance_id not in self.ready_instances:
                        continue
                    instance = self.ready_instances[instance_id]
                    allocated = await instance.add_requests(1)
                    if allocated:
                        instance_allocation.set_result(instance_id)

                if not allocated:
                    await asyncio.sleep(self.loop_interval)

    async def _auto_scaler_loop(self):
        while True:
            # logger.info(f"Auto-scaling for model {self.model_name}")
            async with self.auto_scaling_lock:
                auto_scaling_config = self.auto_scaling_config.copy()
            auto_scaling_metrics = {"request_count": self.request_count}
            desired_instances = await auto_scaler(
                auto_scaling_metrics, auto_scaling_config
            )
            async with self.instance_management_lock:
                num_running_instances = len(self.starting_instances) + len(
                    self.ready_instances
                )
            logger.info(
                f"{self.model_name}: {num_running_instances} instances,"
                f"need {desired_instances} instances",
            )
            if desired_instances > num_running_instances:
                logger.info("Creating new instance")
                await self._create_instance()
            elif desired_instances < num_running_instances:
                keep_alive = auto_scaling_config.get("keep_alive", 0)
                if self.idle_time >= keep_alive:
                    logger.info(
                        f"Stopping instance, idle_time: {self.idle_time}, keep_alive: {keep_alive}"
                    )
                    await self._stop_instance()
                    async with self.idle_time_lock:
                        self.idle_time = 0
                else:
                    logger.info(
                        f"idle_time: {self.idle_time}, keep_alive: {keep_alive}"
                    )
                    async with self.idle_time_lock:
                        self.idle_time += self.loop_interval
            else:
                # logger.info("No scaling needed")
                pass
            await asyncio.sleep(self.loop_interval)

    async def _auto_scaler_loop_ft(self):
        while True:
            # logger.info(f"Auto-scaling for model {self.model_name}")
            async with self.auto_scaling_lock:
                auto_scaling_config = self.auto_scaling_config.copy()
            auto_scaling_metrics = {"request_count": self.request_count}
            desired_instances = await auto_scaler_ft(
                auto_scaling_metrics, auto_scaling_config
            )
            async with self.instance_management_lock:
                num_running_instances = len(self.starting_instances) + len(
                    self.ready_instances
                )
            logger.info(
                f"Auto-scaler: {num_running_instances} instances, need {desired_instances} instances"
            )
            if desired_instances > num_running_instances:
                logger.info("Creating new instance")
                await self._create_fine_tuning_instance()
            elif desired_instances < num_running_instances:
                keep_alive = auto_scaling_config.get("keep_alive", 0)
                if self.idle_time >= keep_alive:
                    logger.info(
                        f"Stopping instance, idle_time: {self.idle_time}, keep_alive: {keep_alive}"
                    )
                    await self._stop_instance()
                    async with self.idle_time_lock:
                        self.idle_time = 0
                else:
                    logger.info(
                        f"idle_time: {self.idle_time}, keep_alive: {keep_alive}"
                    )
                    async with self.idle_time_lock:
                        self.idle_time += self.loop_interval
            else:
                # logger.info("No scaling needed")
                pass
            await asyncio.sleep(self.loop_interval)

    async def _create_instance(self):
        instance_id = self._new_instance_id()
        logger.info(
            f"Creating new instance {instance_id} for model {self.model_name}"
        )
        # TODO: Add max_queue_length to instance
        instance = InstanceHandle(
            instance_id=instance_id,
            max_queue_length=10,
            num_gpu=self.resource_requirements["num_gpus"],
        )
        async with self.instance_management_lock:
            self.starting_instances[instance_id] = instance
        self.loop.create_task(self._start_instance(instance_id))

        return instance_id

    async def _create_fine_tuning_instance(self):
        instance_id = self._new_instance_id()
        logger.info(
            f"Creating new instance {instance_id} for model {self.model_name}"
        )
        # TODO: Add max_queue_length to instance
        instance = InstanceHandle(instance_id=instance_id, max_queue_length=10)
        async with self.instance_management_lock:
            self.starting_instances[instance_id] = instance
        self.loop.create_task(self._start_fine_tuning_instance(instance_id))

        return instance_id

    async def _start_instance(self, instance_id):
        async with self.instance_management_lock:
            if instance_id not in self.starting_instances:
                logger.error(f"Instance {instance_id} not found")
                return
            instance = self.starting_instances[instance_id]
        # Now ask model loading scheduler to load the model
        logger.info(
            f"Allocating resources for model {self.model_name} on instance {instance_id}"
        )
        startup_node = (
            await self.model_loading_scheduler.allocate_resource.remote(
                self.model_name, instance_id, self.resource_requirements
            )
        )
        startup_config = {
            "num_cpus": self.resource_requirements["num_cpus"],
            "num_gpus": self.resource_requirements["num_gpus"],
            "resources": {
                "worker_node": 0.1,
                f"worker_id_{startup_node}": 0.1,
            },
        }
        logger.info(f"Startup config: {startup_config}, {self.backend_config}")

        await start_instance.options(
            resources={
                "worker_node": 0.1,
                f"worker_id_{startup_node}": 0.1,
            }
        ).remote(
            instance_id,
            self.backend,
            self.model_name,
            self.backend_config,
            startup_config,
        )
        logger.info(
            f"Started instance {instance_id} for model {self.model_name}"
        )
        instance.backend_instance = ray.get_actor(instance_id)
        async with instance.lock:
            instance.ready = True
            instance.node_id = startup_node
        await instance.backend_instance.init_backend.remote()
        async with self.instance_management_lock:
            self.ready_instances[instance_id] = instance
            self.starting_instances.pop(instance_id)
        return instance_id

    async def _start_fine_tuning_instance(self, instance_id):
        async with self.instance_management_lock:
            if instance_id not in self.starting_instances:
                logger.error(f"Instance {instance_id} not found")
                return
            instance = self.starting_instances[instance_id]
        # Now ask model loading scheduler to load the model
        logger.info(
            f"Allocating resources for model {self.model_name} on instance {instance_id}"
        )
        startup_node = (
            await self.model_loading_scheduler.allocate_resource.remote(
                self.model_name, self.resource_requirements
            )
        )
        startup_config = {
            "num_cpus": self.resource_requirements["num_cpus"],
            "num_gpus": self.resource_requirements["num_gpus"],
            "resources": {
                "worker_node": 0.1,
                f"worker_id_{startup_node}": 0.1,
            },
        }
        logger.info(f"Startup config: {startup_config}, {self.backend_config}")

        await start_fine_tuning_instance.options(
            resources={
                "worker_node": 0.1,
                f"worker_id_{startup_node}": 0.1,
            }
        ).remote(
            instance_id,
            self.backend,
            self.model_name,
            self.backend_config,
            startup_config,
        )
        logger.info(
            f"Started instance {instance_id} for model {self.model_name}"
        )
        instance.backend_instance = ray.get_actor(instance_id)
        async with instance.lock:
            instance.ready = True
            instance.node_id = startup_node
        await instance.backend_instance.init_backend.remote()
        async with self.instance_management_lock:
            self.ready_instances[instance_id] = instance
            self.starting_instances.pop(instance_id)
        return instance_id

    async def _stop_instance(self, instance_id: Optional[str] = None):
        async with self.instance_management_lock:
            if instance_id is None:
                instance_id, instance = self.ready_instances.popitem()
            elif instance_id in self.ready_instances:
                instance = self.ready_instances.pop(instance_id)
            else:
                logger.error(f"Instance {instance_id} not found")
                return
            self.deleting_instances[instance_id] = instance
        logger.info(
            f"Stopping instance {instance_id} for model {self.model_name}"
        )
        self.loop.create_task(self._finish_instance(instance_id))

    async def _finish_instance(self, instance_id: str):
        async with self.instance_management_lock:
            if instance_id not in self.deleting_instances:
                logger.error(f"Instance {instance_id} not found")
                return
            instance = self.deleting_instances.pop(instance_id)
        async with instance.lock:
            instance.status = False
        await instance.backend_instance.stop.remote()
        ray.kill(instance.backend_instance)
        await self.model_loading_scheduler.deallocate_resource.remote(
            self.model_name, instance_id, self.resource_requirements
        )

    async def _shutdown_instance(self, instance_id: str):
        logger.info(
            f"Force deleting an instance (even if it is busy) for model {self.model_name}"
        )
        async with self.instance_management_lock:
            if instance_id not in self.ready_instances:
                logger.error(f"Instance {instance_id} not found")
                return
            instance = self.ready_instances.pop(instance_id)
            async with instance.lock:
                instance.status = False
        await instance.backend_instance.shutdown.remote()
        ray.kill(instance.backend_instance)
        await self.model_loading_scheduler.deallocate_resource.remote(
            self.model_name, instance_id, self.resource_requirements
        )
        return<|MERGE_RESOLUTION|>--- conflicted
+++ resolved
@@ -23,11 +23,7 @@
 import ray
 
 from sllm.serve.inference_instance import start_instance
-<<<<<<< HEAD
-from sllm.serve.fine_tuning_instance import start_fine_tuning_instance
-=======
 from sllm.serve.logger import init_logger
->>>>>>> 491c8c20
 
 from ..utils import InstanceHandle
 from .router_utils import SllmRouter
@@ -94,7 +90,6 @@
         self.idle_time_lock = asyncio.Lock()
 
         self.auto_scaler = None
-        self.auto_scaler_ft = None
         logger.info(f"Created new handler for model {self.model_name}")
 
     async def start(self, auto_scaling_config: Dict[str, int]):
@@ -102,7 +97,6 @@
         async with self.auto_scaling_lock:
             self.auto_scaling_config = auto_scaling_config
         self.auto_scaler = asyncio.create_task(self._auto_scaler_loop())
-        self.auto_scaler_ft = asyncio.create_task(self._auto_scaler_loop_ft())
         self.load_balancer = asyncio.create_task(self._load_balancer_loop())
         async with self.running_lock:
             self.running = True
@@ -154,39 +148,6 @@
             )
         else:
             result = {"error": "Invalid action"}
-        logger.info(f"Finished processing request")
-        await instance.add_requests(-1)
-        async with self.request_count_lock:
-            self.request_count -= 1
-        return result
-
-    async def fine_tuning(self, request_data: dict):
-        logger.info("You are here in roundrobin_router")
-        async with self.running_lock:
-            if not self.running:
-                return {"error": "Instance stopped"}
-
-        async with self.request_count_lock:
-            self.request_count += 1
-
-        async with self.idle_time_lock:
-            self.idle_time = 0
-
-        instance_allocation = self.loop.create_future()
-        await self.request_queue.put(instance_allocation)
-        logger.info(f"Enqueued request for model {self.model_name}")
-
-        instance_id = await instance_allocation
-        logger.info(f"{request_data}, type: {type(request_data)}")
-        async with self.instance_management_lock:
-            if instance_id not in self.ready_instances:
-                logger.error(f"Instance {instance_id} not found")
-                return {"error": "Instance not found"}
-            instance = self.ready_instances[instance_id]
-        
-        result = await instance.backend_instance.fine_tuning.remote(
-                request_data=request_data
-        )
         logger.info(f"Finished processing request")
         await instance.add_requests(-1)
         async with self.request_count_lock:
@@ -283,45 +244,6 @@
                 pass
             await asyncio.sleep(self.loop_interval)
 
-    async def _auto_scaler_loop_ft(self):
-        while True:
-            # logger.info(f"Auto-scaling for model {self.model_name}")
-            async with self.auto_scaling_lock:
-                auto_scaling_config = self.auto_scaling_config.copy()
-            auto_scaling_metrics = {"request_count": self.request_count}
-            desired_instances = await auto_scaler_ft(
-                auto_scaling_metrics, auto_scaling_config
-            )
-            async with self.instance_management_lock:
-                num_running_instances = len(self.starting_instances) + len(
-                    self.ready_instances
-                )
-            logger.info(
-                f"Auto-scaler: {num_running_instances} instances, need {desired_instances} instances"
-            )
-            if desired_instances > num_running_instances:
-                logger.info("Creating new instance")
-                await self._create_fine_tuning_instance()
-            elif desired_instances < num_running_instances:
-                keep_alive = auto_scaling_config.get("keep_alive", 0)
-                if self.idle_time >= keep_alive:
-                    logger.info(
-                        f"Stopping instance, idle_time: {self.idle_time}, keep_alive: {keep_alive}"
-                    )
-                    await self._stop_instance()
-                    async with self.idle_time_lock:
-                        self.idle_time = 0
-                else:
-                    logger.info(
-                        f"idle_time: {self.idle_time}, keep_alive: {keep_alive}"
-                    )
-                    async with self.idle_time_lock:
-                        self.idle_time += self.loop_interval
-            else:
-                # logger.info("No scaling needed")
-                pass
-            await asyncio.sleep(self.loop_interval)
-
     async def _create_instance(self):
         instance_id = self._new_instance_id()
         logger.info(
@@ -336,19 +258,6 @@
         async with self.instance_management_lock:
             self.starting_instances[instance_id] = instance
         self.loop.create_task(self._start_instance(instance_id))
-
-        return instance_id
-
-    async def _create_fine_tuning_instance(self):
-        instance_id = self._new_instance_id()
-        logger.info(
-            f"Creating new instance {instance_id} for model {self.model_name}"
-        )
-        # TODO: Add max_queue_length to instance
-        instance = InstanceHandle(instance_id=instance_id, max_queue_length=10)
-        async with self.instance_management_lock:
-            self.starting_instances[instance_id] = instance
-        self.loop.create_task(self._start_fine_tuning_instance(instance_id))
 
         return instance_id
 
@@ -402,56 +311,6 @@
             self.starting_instances.pop(instance_id)
         return instance_id
 
-    async def _start_fine_tuning_instance(self, instance_id):
-        async with self.instance_management_lock:
-            if instance_id not in self.starting_instances:
-                logger.error(f"Instance {instance_id} not found")
-                return
-            instance = self.starting_instances[instance_id]
-        # Now ask model loading scheduler to load the model
-        logger.info(
-            f"Allocating resources for model {self.model_name} on instance {instance_id}"
-        )
-        startup_node = (
-            await self.model_loading_scheduler.allocate_resource.remote(
-                self.model_name, self.resource_requirements
-            )
-        )
-        startup_config = {
-            "num_cpus": self.resource_requirements["num_cpus"],
-            "num_gpus": self.resource_requirements["num_gpus"],
-            "resources": {
-                "worker_node": 0.1,
-                f"worker_id_{startup_node}": 0.1,
-            },
-        }
-        logger.info(f"Startup config: {startup_config}, {self.backend_config}")
-
-        await start_fine_tuning_instance.options(
-            resources={
-                "worker_node": 0.1,
-                f"worker_id_{startup_node}": 0.1,
-            }
-        ).remote(
-            instance_id,
-            self.backend,
-            self.model_name,
-            self.backend_config,
-            startup_config,
-        )
-        logger.info(
-            f"Started instance {instance_id} for model {self.model_name}"
-        )
-        instance.backend_instance = ray.get_actor(instance_id)
-        async with instance.lock:
-            instance.ready = True
-            instance.node_id = startup_node
-        await instance.backend_instance.init_backend.remote()
-        async with self.instance_management_lock:
-            self.ready_instances[instance_id] = instance
-            self.starting_instances.pop(instance_id)
-        return instance_id
-
     async def _stop_instance(self, instance_id: Optional[str] = None):
         async with self.instance_management_lock:
             if instance_id is None:
