# ---------------------------------------------------------------------------- #
#  serverlessllm                                                               #
#  copyright (c) serverlessllm team 2024                                       #
#                                                                              #
#  licensed under the apache license, version 2.0 (the "license");             #
#  you may not use this file except in compliance with the license.            #
#                                                                              #
#  you may obtain a copy of the license at                                     #
#                                                                              #
#                  http://www.apache.org/licenses/license-2.0                  #
#                                                                              #
#  unless required by applicable law or agreed to in writing, software         #
#  distributed under the license is distributed on an "as is" basis,           #
#  without warranties or conditions of any kind, either express or implied.    #
#  see the license for the specific language governing permissions and         #
#  limitations under the license.                                              #
# ---------------------------------------------------------------------------- #
import asyncio
from abc import ABC, abstractmethod
from dataclasses import dataclass
from typing import Dict, Optional

import ray

from sllm.serve.logger import init_logger

logger = init_logger(__name__)


class SllmRouter(ABC):
    @abstractmethod
    def __init__(
        self,
        model_name: str,
        resource_requirements: Dict[str, int],
        backend: str,
        backend_config: Dict,
        router_config: Dict,
    ) -> None:
        pass

    @abstractmethod
    async def start(self, auto_scaling_config: Dict[str, int]):
        pass

    @abstractmethod
    async def shutdown(self):
        pass

    @abstractmethod
    async def update(self, auto_scaling_config: Dict[str, int]):
        pass

    @abstractmethod
    async def inference(self, request_data: dict):
<<<<<<< HEAD
        pass

    @abstractmethod
    async def fine_tuning(self, request_data: dict):
        pass


@dataclass
class InstanceHandle:
    instance_id: str
    max_queue_length: int

    node_id: Optional[str] = None
    backend_instance: Optional[ray.actor.ActorHandle] = None
    ready: bool = False
    queue_length: int = 0

    lock: asyncio.Lock = asyncio.Lock()

    async def add_requests(self, num_requests: int = 1):
        async with self.lock:
            if not self.ready:
                return False
            if (
                self.queue_length + num_requests > self.max_queue_length
                or self.queue_length + num_requests < 0
            ):
                return False
            self.queue_length += num_requests
            return True
=======
        pass
>>>>>>> 491c8c20
<|MERGE_RESOLUTION|>--- conflicted
+++ resolved
@@ -53,37 +53,4 @@
 
     @abstractmethod
     async def inference(self, request_data: dict):
-<<<<<<< HEAD
-        pass
-
-    @abstractmethod
-    async def fine_tuning(self, request_data: dict):
-        pass
-
-
-@dataclass
-class InstanceHandle:
-    instance_id: str
-    max_queue_length: int
-
-    node_id: Optional[str] = None
-    backend_instance: Optional[ray.actor.ActorHandle] = None
-    ready: bool = False
-    queue_length: int = 0
-
-    lock: asyncio.Lock = asyncio.Lock()
-
-    async def add_requests(self, num_requests: int = 1):
-        async with self.lock:
-            if not self.ready:
-                return False
-            if (
-                self.queue_length + num_requests > self.max_queue_length
-                or self.queue_length + num_requests < 0
-            ):
-                return False
-            self.queue_length += num_requests
-            return True
-=======
-        pass
->>>>>>> 491c8c20
+        pass