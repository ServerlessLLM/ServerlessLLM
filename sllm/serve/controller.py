# ---------------------------------------------------------------------------- #
#  serverlessllm                                                               #
#  copyright (c) serverlessllm team 2024                                       #
#                                                                              #
#  licensed under the apache license, version 2.0 (the "license");             #
#  you may not use this file except in compliance with the license.            #
#                                                                              #
#  you may obtain a copy of the license at                                     #
#                                                                              #
#                  http://www.apache.org/licenses/license-2.0                  #
#                                                                              #
#  unless required by applicable law or agreed to in writing, software         #
#  distributed under the license is distributed on an "as is" basis,           #
#  without warranties or conditions of any kind, either express or implied.    #
#  see the license for the specific language governing permissions and         #
#  limitations under the license.                                              #
# ---------------------------------------------------------------------------- #
import asyncio
from typing import Mapping, Optional

import ray

from sllm.serve.logger import init_logger

# from sllm.serve.utils import AllocationPlan, MigrationPlan
from sllm.serve.routers import RoundRobinRouter
from sllm.serve.schedulers import FcfsScheduler, StorageAwareScheduler
from sllm.serve.store_manager import StoreManager


class SllmControllerException(Exception):
    def __init__(self, message, method):
        real_message = f"[{method}]: {message}"
        super().__init__(real_message)


logger = init_logger(__name__)


class SllmController:
    def __init__(self, config: Optional[Mapping] = None):
        self.config = config

        self.running_lock = asyncio.Lock()
        self.running = False

        self.metadata_lock = asyncio.Lock()
        self.request_routers = {}
        # Register model info
        self.registered_models = {}

    async def start(self):
        async with self.running_lock:
            if self.running:
                logger.error("Controller already started")
                raise RuntimeError("Controller already started")
            self.running = True

        logger.info("Starting store manager")
        enable_storage_aware = self.config.get("enable_storage_aware", False)
        ray_manager_cls = ray.remote(StoreManager)
        self.store_manager = ray_manager_cls.options(
<<<<<<< HEAD
            name="store_manager"
        ).remote()
=======
            name="store_manager",
            resources={"control_node": 0.1},
        ).remote(hardware_config)
>>>>>>> de88c8a0
        await self.store_manager.initialize_cluster.remote()

        logger.info("Starting scheduler")
        if enable_storage_aware:
            ray_scheduler_cls = ray.remote(StorageAwareScheduler)
        else:
            ray_scheduler_cls = ray.remote(FcfsScheduler)

        self.scheduler = ray_scheduler_cls.options(
            name="model_loading_scheduler", resources={"control_node": 0.1}
        ).remote()

        self.scheduler.start.remote()

    async def register(self, model_config):
        if not self.running:
            logger.error("Controller not running")
            return
        model_name = model_config.get("model")
        backend = model_config.get("backend", None)
        if backend is None:
            logger.error(f"Backend not specified for model {model_name}")
            return
        backend_config = model_config.get("backend_config", {})
        auto_scaling_config = model_config.get("auto_scaling_config", None)
        async with self.metadata_lock:
            if model_name in self.registered_models:
                logger.error(f"Model {model_name} already registered")
                return

        logger.info(f"Registering new model {model_name}")
        try:
            await self.store_manager.register.remote(model_config)
        except RuntimeError as e:
            error_message = e.args[0]
            raise RuntimeError(f"{error_message}")
        # TODO: put resource requirements in model_config
        resource_requirements = {
            "num_cpus": 1,
            "num_gpus": model_config.get("num_gpus", 0),
        }
        request_router = RoundRobinRouter.options(  # type:ignore
            name=model_name, namespace="models"
        ).remote(model_name, resource_requirements, backend, backend_config)

        async with self.metadata_lock:
            if model_name in self.request_routers:
                logger.error(f"Model {model_name} already registered")
                return

        request_router.start.remote(auto_scaling_config)

        logger.info(f"Model {model_name} registered")

        # Mark model as registered only after model registered successfully
        async with self.metadata_lock:
            self.registered_models[model_name] = model_config
            self.request_routers[model_name] = request_router

    async def update(self, model_name: str, model_config: Mapping):
        async with self.metadata_lock:
            if (
                model_name not in self.registered_models
                or model_name not in self.request_routers
            ):
                logger.error(f"Model {model_name} not found")
                raise ValueError(
                    f"Model {model_name} not found, please register first"
                )

        # update auto-scaling config
        auto_scaling_config = model_config.get("auto_scaling_config", None)
        logger.info(f"Try to update the model {model_name} config")
        if auto_scaling_config is not None:
            async with self.metadata_lock:
                self.registered_models[model_name]["auto_scaling_config"] = (
                    auto_scaling_config
                )
                request_router = self.request_routers[model_name]
            await request_router.update.remote(auto_scaling_config)
        # TODO: update other config (if possible)

    async def exists(self, model_name: str):
        async with self.metadata_lock:
            return model_name in self.registered_models

    async def delete(self, model_name: str):
        router = None
        async with self.metadata_lock:
            if model_name not in self.request_routers:
                logger.error(f"Model {model_name} not found")
                return
            router = self.request_routers.pop(model_name)
            self.registered_models.pop(model_name)

        # if router is not None:
        #     deleted_instance_id = await router.shutdown.remote()
        del router

    async def get_models(self):
        async with self.metadata_lock:
            return self.registered_models

    async def shutdown(self):
        # stop the control loop
        async with self.running_lock:
            if not self.running:
                logger.error("Controller not running")
                raise RuntimeError("Controller not running")
            self.running = False

        # delete all models
        async with self.metadata_lock:
            delete_tasks = [
                self._delete(model_name)
                for model_name in self.request_routers.keys()
            ]
            await asyncio.gather(*delete_tasks)<|MERGE_RESOLUTION|>--- conflicted
+++ resolved
@@ -60,14 +60,8 @@
         enable_storage_aware = self.config.get("enable_storage_aware", False)
         ray_manager_cls = ray.remote(StoreManager)
         self.store_manager = ray_manager_cls.options(
-<<<<<<< HEAD
             name="store_manager"
         ).remote()
-=======
-            name="store_manager",
-            resources={"control_node": 0.1},
-        ).remote(hardware_config)
->>>>>>> de88c8a0
         await self.store_manager.initialize_cluster.remote()
 
         logger.info("Starting scheduler")
