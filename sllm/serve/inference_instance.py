--- conflicted
+++ resolved
@@ -44,12 +44,8 @@
         logger.error(f"Unknown backend: {backend}")
         raise ValueError(f"Unknown backend: {backend}")
 
-<<<<<<< HEAD
     return model_backend_cls.options(
         name=instance_id, **startup_config, max_concurrency=10
-    ).remote(backend_config)
-=======
-    return model_backend_cls.options(name=instance_id, **startup_config).remote(
+    ).remote(
         model_name, backend_config
-    )
->>>>>>> 8f1e6b69
+    )