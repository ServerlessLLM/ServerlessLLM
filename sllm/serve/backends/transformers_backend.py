--- conflicted
+++ resolved
@@ -121,7 +121,6 @@
                 storage_path=storage_path,
                 hf_model_class=hf_model_class,
             )
-<<<<<<< HEAD
             tokenizer_path = os.path.join(
                 storage_path, "transformers", self.model_name, "tokenizer"
             )
@@ -129,12 +128,9 @@
                 self.tokenizer = AutoTokenizer.from_pretrained(tokenizer_path)
             else:
                 # Fall back to load from system's cache
-                self.tokenizer = AutoTokenizer.from_pretrained(self.model_name)
-=======
-            self.tokenizer = AutoTokenizer.from_pretrained(
+                self.tokenizer = AutoTokenizer.from_pretrained(
                 self.pretrained_model_name_or_path
             )
->>>>>>> 8f1e6b69
             self.status = BackendStatus.RUNNING
 
     def _tokenize(self, prompt: str):
