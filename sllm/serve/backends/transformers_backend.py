--- conflicted
+++ resolved
@@ -116,7 +116,6 @@
                 storage_path=storage_path,
                 hf_model_class=hf_model_class,
             )
-<<<<<<< HEAD
             tokenizer_path = os.path.join(
                 storage_path, "transformers", self.model_name, "tokenizer"
             )
@@ -125,11 +124,7 @@
             else:
                 # Fall back to load from system's cache
                 self.tokenizer = AutoTokenizer.from_pretrained(self.model_name)
-            self.model_initialized = True
-=======
-            self.tokenizer = AutoTokenizer.from_pretrained(self.model_name)
             self.status = BackendStatus.RUNNING
->>>>>>> 5077f796
 
     def _tokenize(self, prompt: str):
         return self.tokenizer(prompt, return_tensors="pt").to("cuda:0")
